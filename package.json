{
  "name": "root",
  "contributors": [
    "David Lan <lanhaoxiang@qq.com> (https://github.com/lanhaoxiang/)",
    "Samlior <samlior@foxmail.com> (https://github.com/samlior/)",
    "sspin <826015751@qq.com> (https://github.com/bijianing97/)"
  ],
  "private": true,
  "workspaces": [
    "packages/*"
  ],
  "engines": {
    "npm": ">=7"
  },
  "devDependencies": {
    "@typescript-eslint/eslint-plugin": "^4.27.0",
    "@typescript-eslint/parser": "^4.27.0",
    "eslint-config-prettier": "^6.11.0",
    "eslint-plugin-prettier": "^3.1.3",
    "husky": "^7.0.4",
    "eslint": "^6.8.0",
    "prettier": "^2.0.5",
    "prettier-plugin-solidity": "1.0.0-beta.6",
    "ts-node": "^10.8.1"
  },
  "scripts": {
    "preinstall": "npm run checkNpmVersion",
    "postinstall": "npm run build -ws",
    "prepare": "node node_modules/husky/lib/bin.js install",
    "checkNpmVersion": "./scripts/check-npm-version.sh",
    "build:contracts": "npm run build -w @rei-network/contracts",
    "build:structure": "npm run build -w @rei-network/structure",
    "build:blockchain": "npm run build -w @rei-network/blockchain",
    "build:cli": "npm run build -w @rei-network/cli",
    "build:common": "npm run build -w @rei-network/common",
    "build:core": "npm run build -w @rei-network/core",
    "build:database": "npm run build -w @rei-network/database",
    "build:network": "npm run build -w @rei-network/network",
    "build:rpc": "npm run build -w @rei-network/rpc",
    "build:utils": "npm run build -w @rei-network/utils",
    "build:vm": "npm run build -w @rei-network/vm",
    "build:wallet": "npm run build -w @rei-network/wallet",
    "build:api": "npm run build -w @rei-network/api",
    "build:ipc": "npm run build -w @rei-network/ipc",
    "clean": "rm -rf node_modules packages/*/node_modules packages/*/package-lock.json && npm run clean:build",
    "clean:build": "rm -rf packages/*/dist && rm -rf rm -rf packages/*/*.tsbuildinfo && cd packages/contracts && npm run clean:build",
    "clean:buildinfo": "rm -rf rm -rf packages/*/*.tsbuildinfo",
    "lint": "eslint packages/*/src/**.ts packages/*/test/**.ts --format=codeframe",
<<<<<<< HEAD
    "lint:fix": "eslint packages/*/src/**.ts packages/*/test/**.ts --fix",
    "test:prompts": "node -r ts-node/register ./packages/cli/test/prompts.ts"
=======
    "lint:fix": "eslint packages/*/src/**.ts packages/*/test/**.ts --fix"
>>>>>>> 7351d359
  }
}<|MERGE_RESOLUTION|>--- conflicted
+++ resolved
@@ -46,11 +46,6 @@
     "clean:build": "rm -rf packages/*/dist && rm -rf rm -rf packages/*/*.tsbuildinfo && cd packages/contracts && npm run clean:build",
     "clean:buildinfo": "rm -rf rm -rf packages/*/*.tsbuildinfo",
     "lint": "eslint packages/*/src/**.ts packages/*/test/**.ts --format=codeframe",
-<<<<<<< HEAD
-    "lint:fix": "eslint packages/*/src/**.ts packages/*/test/**.ts --fix",
-    "test:prompts": "node -r ts-node/register ./packages/cli/test/prompts.ts"
-=======
     "lint:fix": "eslint packages/*/src/**.ts packages/*/test/**.ts --fix"
->>>>>>> 7351d359
   }
 }