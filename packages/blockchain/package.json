{
    "name": "@rei-network/blockchain",
    "version": "0.0.6",
    "main": "dist/index.js",
    "types": "dist/index.d.ts",
    "license": "GPL-3.0-or-later",
    "scripts": {
        "build": "tsc --build tsconfig.json",
        "test": "echo @rei-network/blockchain has not test cases"
    },
    "devDependencies": {
        "typescript": "^4.1.2",
        "chai": "^4.3.4",
        "mocha": "^9.0.2"
    },
    "dependencies": {
<<<<<<< HEAD
        "@rei-network/common": "^0.0.4",
        "@rei-network/database": "^0.0.4",
=======
        "@gxchain2-ethereumjs/blockchain": "^5.4.3",
        "@rei-network/database": "^0.0.6",
>>>>>>> 0c4c9311
        "@rei-network/structure": "^0.0.2"
    }
}<|MERGE_RESOLUTION|>--- conflicted
+++ resolved
@@ -14,13 +14,8 @@
         "mocha": "^9.0.2"
     },
     "dependencies": {
-<<<<<<< HEAD
-        "@rei-network/common": "^0.0.4",
-        "@rei-network/database": "^0.0.4",
-=======
-        "@gxchain2-ethereumjs/blockchain": "^5.4.3",
+        "@rei-network/common": "^0.0.6",
         "@rei-network/database": "^0.0.6",
->>>>>>> 0c4c9311
         "@rei-network/structure": "^0.0.2"
     }
 }