--- conflicted
+++ resolved
@@ -1,38 +1,33 @@
 {
-    "name": "@rei-network/cli",
-    "version": "2.0.2",
-    "main": "dist/index.js",
-    "types": "dist/index.d.ts",
-    "license": "GPL-3.0-or-later",
-    "bin": {
-        "rei": "dist/index.js"
-    },
-    "scripts": {
-        "preinstall": "npm run binWorkaround",
-        "binWorkaround": "test -f dist/index.js || echo 'install fails if bin script does not exist (https://github.com/npm/cli/issues/2632), creating placeholder file at \"dist/index.js\"' && mkdir -p 'dist' && touch dist/index.js",
-        "build": "tsc --build tsconfig.json",
-        "test": "echo @rei-network/cli has no test cases"
-    },
-    "devDependencies": {
-        "@types/node": "^14.14.9",
-        "prompts": "^2.4.1",
-        "typescript": "^4.1.2"
-    },
-    "dependencies": {
-        "@rei-network/api": "^1.0.0",
-<<<<<<< HEAD
-        "@rei-network/bls": "^0.0.1",
-        "@rei-network/core": "^2.0.0",
-=======
-        "@rei-network/core": "^2.0.2",
-        "@rei-network/rpc": "^2.0.0",
->>>>>>> 1f629dfc
-        "@rei-network/ipc": "^1.0.0",
-        "@rei-network/rpc": "^2.0.0",
-        "@rei-network/utils": "^0.1.1",
-        "@rei-network/wallet": "^0.1.1",
-        "commander": "^6.2.1",
-        "ethereumjs-util": "^7.1.4",
-        "inquirer": "^8.0.0"
-    }
+  "name": "@rei-network/cli",
+  "version": "2.0.2",
+  "main": "dist/index.js",
+  "types": "dist/index.d.ts",
+  "license": "GPL-3.0-or-later",
+  "bin": {
+    "rei": "dist/index.js"
+  },
+  "scripts": {
+    "preinstall": "npm run binWorkaround",
+    "binWorkaround": "test -f dist/index.js || echo 'install fails if bin script does not exist (https://github.com/npm/cli/issues/2632), creating placeholder file at \"dist/index.js\"' && mkdir -p 'dist' && touch dist/index.js",
+    "build": "tsc --build tsconfig.json",
+    "test": "echo @rei-network/cli has no test cases"
+  },
+  "devDependencies": {
+    "@types/node": "^14.14.9",
+    "prompts": "^2.4.1",
+    "typescript": "^4.1.2"
+  },
+  "dependencies": {
+    "@rei-network/api": "^1.0.0",
+    "@rei-network/bls": "^0.0.1",
+    "@rei-network/core": "^2.0.0",
+    "@rei-network/ipc": "^1.0.0",
+    "@rei-network/rpc": "^2.0.0",
+    "@rei-network/utils": "^0.1.1",
+    "@rei-network/wallet": "^0.1.1",
+    "commander": "^6.2.1",
+    "ethereumjs-util": "^7.1.4",
+    "inquirer": "^8.0.0"
+  }
 }