--- conflicted
+++ resolved
@@ -87,13 +87,12 @@
       "block": 0
     },
     {
-<<<<<<< HEAD
       "name": "validator-infos",
       "block": 500
-=======
+    },
+    {
       "name": "better-pos",
       "block": 0
->>>>>>> a4d3b11b
     }
   ],
   "bootstrapNodes": []
