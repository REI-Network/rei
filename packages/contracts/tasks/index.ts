import type { ethers as HardhatEthers } from 'hardhat';
import { task } from 'hardhat/config';

function parseFuncArg(value: string, ethers: typeof HardhatEthers) {
  if (value.startsWith('[') && value.endsWith(']')) {
    return value.slice(1, value.length - 2).split(',');
  } else if (value === 'true') {
    return true;
  } else if (value === 'false') {
    return false;
  } else if (value === 'max') {
    return ethers.constants.MaxUint256;
  } else {
    return value;
  }
}

task('call', 'Call contract view function')
  .addParam('contract', 'Contract name')
  .addParam('address', 'Contract address')
  .addParam('func', 'Function name')
  .addOptionalParam('arg0', 'Function argument')
  .addOptionalParam('arg1', 'Function argument')
  .addOptionalParam('arg2', 'Function argument')
  .addOptionalParam('arg3', 'Function argument')
  .addOptionalParam('arg4', 'Function argument')
  .addOptionalParam('arg5', 'Function argument')
  .addOptionalParam('arg6', 'Function argument')
  .addOptionalParam('tag', 'Block tag')
  .setAction(async function (args, { ethers }) {
    const contract: any = await ethers.getContractAt(args.contract, args.address);
    const funcArgs: any[] = [];
    for (let i = 0; i < 7; i++) {
      const value = args[`arg${i}`];
      if (value === undefined) {
        break;
      }
      funcArgs.push(parseFuncArg(value, ethers));
    }
    console.log(await contract[args.func](...funcArgs, { blockTag: args.tag }));
  });

task('send-tx', 'Send a transaction to call a contract')
  .addParam('contract', 'Contract name')
  .addParam('address', 'Contract address')
  .addParam('func', 'Function name')
  .addOptionalParam('arg0', 'Function argument')
  .addOptionalParam('arg1', 'Function argument')
  .addOptionalParam('arg2', 'Function argument')
  .addOptionalParam('arg3', 'Function argument')
  .addOptionalParam('arg4', 'Function argument')
  .addOptionalParam('arg5', 'Function argument')
  .addOptionalParam('arg6', 'Function argument')
  .setAction(async function (args, { ethers }) {
    const contract: any = await ethers.getContractAt(args.contract, args.address);
    const funcArgs: any[] = [];
    for (let i = 0; i < 7; i++) {
      const value = args[`arg${i}`];
      if (value === undefined) {
        break;
      }
      funcArgs.push(parseFuncArg(value, ethers));
    }
    const tx = await contract[args.func](...funcArgs);
    const receipt = await tx.wait();
    console.log(receipt.events);
  });

task('deploy-bls', 'Deploy validator bls contract')
  .addParam('genesisInfo', 'Genesis validator address and public key, format: address1:pk1,address2:pk2,...')
  .setAction(async function (args, { ethers }) {
    const addresses: string[] = [];
    const pks: string[] = [];
    for (const info of (args.genesisInfo as string).split(',')) {
      const index = info.indexOf(':');
      if (index === -1) {
        throw new Error('invalid genesis info');
      }
      const address = info.substring(0, index);
      const pk = info.substring(index + 1);
      if (!address.startsWith('0x') || address.length !== 42 || !pk.startsWith('0x') || pk.length !== 98) {
        throw new Error('invalid genesis info');
      }
      addresses.push(address);
      pks.push(pk);
    }
    const ValidatorBLS = await ethers.getContractFactory('ValidatorBLS');
    const validatorBLS = await ValidatorBLS.deploy(addresses, pks);
    console.log('tx sent:', validatorBLS.deployTransaction.hash);
    await validatorBLS.deployed();
    console.log('contract deployed at:', validatorBLS.address);
  });

task('register', 'Register bls public key')
  .addParam('validatorInfo', 'format: address1:pk1,address2:pk2,...')
<<<<<<< HEAD
  .addParam('contractAddr', 'ValidatorBLS contract address')
=======
  .addParam('contractAddr', 'ValidatorBls contract address', '0x0000000000000000000000000000000000001009')
>>>>>>> 53813644
  .setAction(async function (args, { ethers }) {
    const signers = await ethers.getSigners();
    const ValidatorBLS = await ethers.getContractFactory('ValidatorBLS');
    // before hardfork 0x094319890280E2c6430091FEc44822540229ca62, after hardfork 0x0000000000000000000000000000000000001009
    const validatorBLS = ValidatorBLS.attach(args.contractAddr);
    for (const info of (args.validatorInfo as string).split(',')) {
      const index = info.indexOf(':');
      if (index === -1) {
        throw new Error('invalid validator info');
      }
      const address = info.substring(0, index);
      const pk = info.substring(index + 1);
      if (!address.startsWith('0x') || address.length !== 42 || !pk.startsWith('0x') || pk.length !== 98) {
        throw new Error('invalid validator info');
      }
      const validators = signers.filter(({ address: _address }) => _address.toLocaleLowerCase() === address.toLocaleLowerCase());
      if (validators.length === 0) {
        throw new Error(`unknown validator: ${address}`);
      }
      const ethBalance = await ethers.provider.getBalance(validators[0].address);
      if (ethBalance.eq(0)) {
        throw new Error(`zero eth balance: ${validators[0].address}`);
      }
      const tx = await validatorBLS.connect(validators[0]).setBLSPublicKey(pk);
      console.log('register for', address, 'tx sent:', tx.hash);
      await tx.wait();
      console.log('register for', address, 'finished');
    }
  });

task('stake', 'Stake for validators')
  .addParam('validatorInfo', 'Validator address and ethers value, format: address1:value1,address2:value2,...')
  .setAction(async function (args, { ethers }) {
    const signer = (await ethers.getSigners())[0];
    const StakeManager = await ethers.getContractFactory('StakeManager');
    const stakeManger = StakeManager.attach('0x0000000000000000000000000000000000001001');
    for (const info of (args.validatorInfo as string).split(',')) {
      const index = info.indexOf(':');
      if (index === -1) {
        throw new Error('invalid validator info');
      }
      const address = info.substring(0, index);
      const value = info.substring(index + 1);
      if (!address.startsWith('0x') || address.length !== 42) {
        throw new Error('invalid validator info');
      }
      const tx = await stakeManger.stake(address, signer.address, { value: ethers.utils.parseEther(value) });
      console.log('stake', value, 'ethers for', address, 'tx sent:', tx.hash);
      await tx.wait();
      console.log('stake', value, 'ethers for', address, 'finished');
    }
  });

task('unstake', 'Unstake for validators')
  .addParam('validatorInfo', 'Validator address format: address1,address2,...')
  .setAction(async function (args, { ethers }) {
    const signer = (await ethers.getSigners())[0];
    const StakeManager = await ethers.getContractFactory('StakeManager');
    const CommissionShare = await ethers.getContractFactory('CommissionShare');
    const stakeManger = StakeManager.attach('0x0000000000000000000000000000000000001001');
    for (const address of (args.validatorInfo as string).split(',')) {
      if (!address.startsWith('0x') || address.length !== 42) {
        throw new Error('invalid validator info');
      }
      const { commissionShare: commissionShareAddress } = await stakeManger.validators(address);
      const commissionShare = CommissionShare.attach(commissionShareAddress);
      const balance = await commissionShare.balanceOf(signer.address);
      if (balance.eq(0)) {
        console.log('zero balance, skip for:', address);
        continue;
      }
      const allowance = await commissionShare.allowance(signer.address, stakeManger.address);
      if (allowance.eq(0)) {
        console.log('approving...');
        const tx = await commissionShare.approve(stakeManger.address, ethers.constants.MaxUint256);
        await tx.wait();
        console.log('approved');
      }
      const tx = await stakeManger.startUnstake(address, signer.address, balance);
      console.log('unstake for', address, 'tx sent:', tx.hash);
      await tx.wait();
      console.log('unstake for', address, 'finished');
    }
  });

task('claim', 'Claim rewards for validators')
  .addParam('validatorInfo', 'Validator address format: address1,address2,...')
  .setAction(async function (args, { ethers }) {
    const signers = await ethers.getSigners();
    const StakeManager = await ethers.getContractFactory('StakeManager');
    const ValidatorRewardPool = await ethers.getContractFactory('ValidatorRewardPool');
    const stakeManger = StakeManager.attach('0x0000000000000000000000000000000000001001');
    const validatorRewardPool = ValidatorRewardPool.attach('0x0000000000000000000000000000000000001004');
    const validators = (args.validatorInfo as string).split(',').map((address) => {
      const signer = signers.filter(({ address: _address }) => _address.toLocaleLowerCase() === address.toLocaleLowerCase());
      if (signer.length === 0) {
        throw new Error(`unknown validator: ${address}, please import private key`);
      }
      return signer[0];
    });
    for (const validator of validators) {
      const balance = await validatorRewardPool.balanceOf(validator.address);
      if (balance.eq(0)) {
        console.log('zero balance, skip for:', validator.address);
        continue;
      }
      const ethBalance = await ethers.provider.getBalance(validator.address);
      if (ethBalance.eq(0)) {
        throw new Error(`zero eth balance: ${validator.address}`);
      }
      const tx = await stakeManger.connect(validator).startClaim(validator.address, balance);
      console.log('claim', ethers.utils.formatEther(balance), 'ethers for', validator.address, 'tx sent:', tx.hash);
      await tx.wait();
      console.log('claim', ethers.utils.formatEther(balance), 'ethers for', validator.address, 'finished');
    }
  });

task('transfer', 'Transfer ethers to accounts')
  .addParam('accountsInfo', 'format: address1:value1,address2:value2,...')
  .setAction(async function (args, { ethers }) {
    const signer = (await ethers.getSigners())[0];
    for (const info of (args.accountsInfo as string).split(',')) {
      const index = info.indexOf(':');
      if (index === -1) {
        throw new Error('invalid validator info');
      }
      const address = info.substring(0, index);
      const value = info.substring(index + 1);
      if (!address.startsWith('0x') || address.length !== 42) {
        throw new Error('invalid validator info');
      }
      const tx = await signer.sendTransaction({
        to: address,
        value: ethers.utils.parseEther(value)
      });
      console.log('transfer', value, 'ethers for', address, 'tx sent:', tx.hash);
      await tx.wait();
      console.log('transfer', value, 'ethers for', address, 'finished');
    }
  });

task('get-bls', 'Get bls public key')
  .addParam('validatorInfo', 'format: address1,address2,...')
  .addParam('contractAddr', 'ValidatorBLS contract address')
  .setAction(async function (args, { ethers }) {
    const addresses = (args.validatorInfo as string).split(',');
    const ValidatorBLS = await ethers.getContractFactory('ValidatorBLS');
    const validatorBLS = ValidatorBLS.attach(args.contractAddr);
    for (const address of addresses) {
      if (!address.startsWith('0x') || address.length !== 42) {
        throw new Error('invalid validator info');
      }
      const blsPublicKey = await validatorBLS.getBLSPublicKey(address);
      console.log('bls public key for', address, ':', blsPublicKey);
    }
  });

task('unstake-with-amount', 'Unstake for validators')
  .addParam('validator', 'Validator address')
  .addParam('amount', 'Unstake amount')
  .setAction(async function (args, { ethers }) {
    const signer = (await ethers.getSigners())[0];
    const address = args.validator as string;
    const amount = ethers.utils.parseEther(args.amount as string);
    const StakeManager = await ethers.getContractFactory('StakeManager');
    const CommissionShare = await ethers.getContractFactory('CommissionShare');
    const stakeManger = StakeManager.attach('0x0000000000000000000000000000000000001001');

    if (!address.startsWith('0x') || address.length !== 42) {
      throw new Error('invalid validator info');
    }
    const { commissionShare: commissionShareAddress } = await stakeManger.validators(address);
    const commissionShare = CommissionShare.attach(commissionShareAddress);
    const balance = await commissionShare.balanceOf(signer.address);
    if (balance.eq(0)) {
      console.log('zero balance, skip for:', address);
      return;
    }
    const allowance = await commissionShare.allowance(signer.address, stakeManger.address);
    if (allowance.eq(0)) {
      console.log('approving...');
      const tx = await commissionShare.approve(stakeManger.address, ethers.constants.MaxUint256);
      await tx.wait();
      console.log('approved');
    }
    const tx = await stakeManger.startUnstake(address, signer.address, amount);
    console.log('unstake for', address, 'tx sent:', tx.hash);
    await tx.wait();
    console.log('unstake for', address, 'finished');
  });

task('get-balance', 'Get stake info')
  .addParam('validatorInfo', 'format: address1,address2,...')
  .setAction(async function (args, { ethers }) {
    const addresses = (args.validatorInfo as string).split(',');
    const StakeManager = await ethers.getContractFactory('StakeManager');
    const RewardPool = await ethers.getContractFactory('ValidatorRewardPool');
    const UnstakePool = await ethers.getContractFactory('UnstakePool');

    const stakeManger = StakeManager.attach('0x0000000000000000000000000000000000001001');
    const unstakePool = UnstakePool.attach('0x0000000000000000000000000000000000001003');
    const rewardPool = RewardPool.attach('0x0000000000000000000000000000000000001004');
    for (const address of addresses) {
      const { commissionShare: commissionShareAddress } = await stakeManger.validators(address);
      const balance = await ethers.provider.getBalance(commissionShareAddress);
      const reward = await rewardPool.balanceOf(address);
      const unstake = await unstakePool.balanceOf(address);
      console.log(`validator ${address}  commissionShare balance : `, ethers.utils.formatEther(balance));
      console.log(`validator ${address}  reward : `, ethers.utils.formatEther(reward));
      console.log(`validator ${address}  unstake : `, ethers.utils.formatEther(unstake));
    }
  });<|MERGE_RESOLUTION|>--- conflicted
+++ resolved
@@ -93,11 +93,7 @@
 
 task('register', 'Register bls public key')
   .addParam('validatorInfo', 'format: address1:pk1,address2:pk2,...')
-<<<<<<< HEAD
-  .addParam('contractAddr', 'ValidatorBLS contract address')
-=======
-  .addParam('contractAddr', 'ValidatorBls contract address', '0x0000000000000000000000000000000000001009')
->>>>>>> 53813644
+  .addParam('contractAddr', 'ValidatorBLS contract address', '0x0000000000000000000000000000000000001009')
   .setAction(async function (args, { ethers }) {
     const signers = await ethers.getSigners();
     const ValidatorBLS = await ethers.getContractFactory('ValidatorBLS');
