--- conflicted
+++ resolved
@@ -9,7 +9,6 @@
 type MissRecord = [string, number];
 
 describe('StakeManger', () => {
-<<<<<<< HEAD
   let config: Contract;
   let stakeManager: Contract;
   let validatorRewardPool: Contract;
@@ -23,6 +22,11 @@
   let validator2: Signer;
   let validator3: Signer;
   let validator4: Signer;
+  let validator5: Signer;
+  let validator6: Signer;
+  let validator7: Signer;
+  let validator8: Signer;
+  let validator9: Signer;
 
   let deployerAddr: string;
   let receiver1Addr: string;
@@ -33,31 +37,15 @@
   let validator2Addr: string;
   let validator3Addr: string;
   let validator4Addr: string;
-
-=======
-  let config: any;
-  let stakeManager: any;
-  let validatorRewardPool: any;
-  let prison: any;
-  let deployer: string;
-  let validator1: string;
-  let receiver1: string;
-  let receiver2: string;
-  let genesis1: string;
-  let genesis2: string;
-  let validator2: string;
-  let validator3: string;
-  let validator4: string;
-  let validator5: string;
-  let validator6: string;
-  let validator7: string;
-  let validator8: string;
-  let validator9: string;
->>>>>>> 533e7091
+  let validator5Addr: string;
+  let validator6Addr: string;
+  let validator7Addr: string;
+  let validator8Addr: string;
+  let validator9Addr: string;
+
   let unstakeDelay: number;
   let minIndexVotingPower: BigNumber;
   let stakeId = 0;
-  let communityAddr: string;
 
   let configFactory: ContractFactory;
   let stakeManagerFactory: ContractFactory;
@@ -82,7 +70,11 @@
     validator2 = accounts[6];
     validator3 = accounts[7];
     validator4 = accounts[8];
-<<<<<<< HEAD
+    validator5 = accounts[9];
+    validator6 = accounts[10];
+    validator7 = accounts[11];
+    validator8 = accounts[12];
+    validator9 = accounts[13];
     deployerAddr = await deployer.getAddress();
     validator1Addr = await validator1.getAddress();
     receiver1Addr = await receiver1.getAddress();
@@ -92,6 +84,11 @@
     validator2Addr = await validator2.getAddress();
     validator3Addr = await validator3.getAddress();
     validator4Addr = await validator4.getAddress();
+    validator5Addr = await validator5.getAddress();
+    validator6Addr = await validator6.getAddress();
+    validator7Addr = await validator7.getAddress();
+    validator8Addr = await validator8.getAddress();
+    validator9Addr = await validator9.getAddress();
 
     configFactory = await ethers.getContractFactory('Config_devnet');
     commissionShareFactory = await ethers.getContractFactory('CommissionShare');
@@ -114,30 +111,6 @@
     minIndexVotingPower = await config.minIndexVotingPower();
     prison = await prisonFactory.connect(deployer).deploy(config.address);
     await config.setPrison(prison.address);
-=======
-    validator5 = accounts[9];
-    validator6 = accounts[10];
-    validator7 = accounts[11];
-    validator8 = accounts[12];
-    validator9 = accounts[13];
-    communityAddr = accounts[14];
-  });
-
-  it('should deploy succeed', async () => {
-    config = new web3.eth.Contract(Config.abi, (await Config.new()).address, { from: deployer });
-    await config.methods.setSystemCaller(deployer).send();
-    validatorRewardPool = new web3.eth.Contract(ValidatorRewardPool.abi, (await ValidatorRewardPool.new(config.options.address)).address, { from: deployer });
-    await config.methods.setValidatorRewardPool(validatorRewardPool.options.address).send();
-    let unstakePool = new web3.eth.Contract(UnstakePool.abi, (await UnstakePool.new(config.options.address)).address, { from: deployer });
-    await config.methods.setUnstakePool(unstakePool.options.address).send();
-    stakeManager = new web3.eth.Contract(StakeManager.abi, (await StakeManager.new(config.options.address, genesis1, [genesis1, genesis2], [100, 100])).address, { from: deployer });
-    await config.methods.setStakeManager(stakeManager.options.address).send();
-    unstakeDelay = toBN(await config.methods.unstakeDelay().call()).toNumber();
-    minIndexVotingPower = toBN(await config.methods.minIndexVotingPower().call());
-    prison = new web3.eth.Contract(Prison.abi, (await Prison.new(config.options.address)).address, { from: deployer });
-    await config.methods.setPrison(prison.options.address).send();
-    await config.methods.setCommunityAddress(communityAddr).send();
->>>>>>> 533e7091
   });
 
   it('should initialize succeed', async () => {
@@ -256,7 +229,6 @@
     expect(estimateStake.toString(), 'estimate shares amount should be equal').be.equal(wantedShares);
 
     stakeId++;
-<<<<<<< HEAD
     await stakeManager.stake(validator1Addr, deployerAddr, { value: estimateStake });
     await stakeManager.slash(validator1Addr, 1, bufferToHex(crypto.randomBytes(32)));
     await stakeManager.reward(validator1Addr, { value: 2000 });
@@ -278,33 +250,6 @@
     await stakeManager.reward(validator1Addr, { value: 1000 });
     const estimateUnstakeShare = await stakeManager.estimateAmountToShares(validator1Addr, 1);
     expect(estimateUnstakeShare.toString(), 'estimateUnstakeShare should be equal').be.equal('1');
-=======
-    await stakeManager.methods.stake(validator1, deployer).send({ value: estimateStake });
-    await stakeManager.methods.freeze(validator1, bufferToHex(crypto.randomBytes(32))).send();
-    await stakeManager.methods.unfreeze(validator1, 100).send({ from: communityAddr });
-    await stakeManager.methods.reward(validator1).send({ value: 2000 });
-    const estimateMinStake1 = await stakeManager.methods.estimateSharesToAmount(validator1, 1).call();
-    expect(estimateMinStake1, 'mininual stake amount should be equal').be.equal('11');
-
-    await stakeManager.methods.startUnstake(validator1, deployer, wantedShares.toString()).send();
-    const estimateAmount = await stakeManager.methods.estimateUnstakeAmount(validator1, wantedShares).call();
-    expect(estimateAmount, 'estimateAmount should be equal').be.equal('97');
-    await stakeManager.methods.freeze(validator1, bufferToHex(crypto.randomBytes(32))).send();
-    await stakeManager.methods.unfreeze(validator1, 40).send({ from: communityAddr });
-    const estimateAmount1 = await stakeManager.methods.estimateUnstakeAmount(validator1, wantedShares).call();
-    expect(estimateAmount1, 'estimateAmount should be equal').be.equal('58');
-
-    await stakeManager.methods.freeze(validator1, bufferToHex(crypto.randomBytes(32))).send();
-    await stakeManager.methods.unfreeze(validator1, 100).send({ from: communityAddr });
-    const wantedAmount = toBN(97);
-    stakeId++;
-    await stakeManager.methods.stake(validator1, deployer).send({ value: wantedAmount.toString() });
-    await stakeManager.methods.freeze(validator1, bufferToHex(crypto.randomBytes(32))).send();
-    await stakeManager.methods.unfreeze(validator1, 100).send({ from: communityAddr });
-    await stakeManager.methods.reward(validator1).send({ value: 1000 });
-    const estimateUnstakeShare = await stakeManager.methods.estimateAmountToShares(validator1, 1).call();
-    expect(estimateUnstakeShare, 'estimateUnstakeShare should be equal').be.equal('1');
->>>>>>> 533e7091
   });
 
   it('should remove and add indexed validator correctly', async () => {
@@ -363,16 +308,12 @@
 
     // slash
     const hash2 = bufferToHex(crypto.randomBytes(32));
-<<<<<<< HEAD
-    await stakeManager.slash(validator2Addr, 1, hash2);
-=======
-    await stakeManager.methods.freeze(validator2, hash2).send();
-    await stakeManager.methods.unfreeze(validator2, 100).send({ from: communityAddr });
->>>>>>> 533e7091
+    await stakeManager.freeze(validator2Addr, hash2);
+    await stakeManager.connect(deployer).unfreeze(validator2Addr, 100);
     expect(await isExist(), 'validator2 should be removed').be.false;
     expect(await stakeManager.usedEvidence(hash2)).be.true;
     try {
-      await stakeManager.slash(validator2Addr, 1, hash2);
+      await stakeManager.freeze(validator2Addr, hash2);
       assert.fail('should slash failed when hash exists');
     } catch (err) {}
   });
@@ -490,7 +431,6 @@
   });
 
   it('totalLockedAmount should not change when validator is jailed', async () => {
-<<<<<<< HEAD
     const totalLockedAmount = await stakeManager.totalLockedAmount();
     await stakeManager.slash(validator4Addr, 0, bufferToHex(crypto.randomBytes(32)));
     expect(await stakeManager.totalLockedAmount(), 'totalLockedAmount should be equal').be.equal(totalLockedAmount);
@@ -501,19 +441,6 @@
     const claimAmount = await validatorRewardPool.balanceOf(validator4Addr);
     await stakeManager.connect(validator4).startClaim(receiver2Addr, claimAmount);
     expect(await stakeManager.totalLockedAmount(), 'totalLockedAmount should be equal').be.equal(totalLockedAmount);
-=======
-    const totalLockedAmount = await stakeManager.methods.totalLockedAmount().call();
-    await stakeManager.methods.freeze(validator4, bufferToHex(crypto.randomBytes(32))).send();
-    await stakeManager.methods.unfreeze(validator4, 40).send({ from: communityAddr });
-    expect(await stakeManager.methods.totalLockedAmount().call(), 'totalLockedAmount should be equal').be.equal(totalLockedAmount);
-    const commissionShare = await createCommissionShareContract(validator4);
-    await commissionShare.methods.approve(stakeManager.options.address, MAX_INTEGER.toString()).send();
-    await stakeManager.methods.startUnstake(validator4, deployer, 1).send();
-    expect(await stakeManager.methods.totalLockedAmount().call(), 'totalLockedAmount should be equal').be.equal(totalLockedAmount);
-    const claimAmount = toBN(await validatorRewardPool.methods.balanceOf(validator4).call());
-    await stakeManager.methods.startClaim(receiver2, claimAmount).send({ from: validator4 });
-    expect(await stakeManager.methods.totalLockedAmount().call(), 'totalLockedAmount should be equal').be.equal(totalLockedAmount);
->>>>>>> 533e7091
   });
 
   it('should unjail validator correctly', async () => {
@@ -532,12 +459,18 @@
   it('should freeze validator and unfreeze with percentage penalty', async () => {
     //0 penalty unfreeze
     let validator = validator5;
-    await stakeManager.methods.stake(validator, deployer).send({ value: minIndexVotingPower });
-    let validatorInfo = await stakeManager.methods.validators(validator).call();
-    expect(await stakeManager.methods.indexedValidatorsExists(validatorInfo.id).call(), 'validator should in indexedValidators').to.equal(true);
-    const totalLockedAmount1 = new BN(await stakeManager.methods.totalLockedAmount().call());
-    const votingPower1 = new BN(await stakeManager.methods.getVotingPowerByAddress(validator).call());
-    await stakeManager.methods.freeze(validator, bufferToHex(crypto.randomBytes(32))).send();
+    await stakeManager.stake(validator, deployer, { value: minIndexVotingPower });
+    let validatorInfo = await stakeManager.validators(validator);
+    expect(await stakeManager.indexedValidatorsExists(validatorInfo.id), 'validator should in indexedValidators').to.equal(true);
+    const totalLockedAmount1 = new BN(await stakeManager.totalLockedAmount());
+    const votingPower1 = new BN(await stakeManager.getVotingPowerByAddress(validator));
+    await stakeManager
+      .connect(deployer)
+      .freeze(validator, bufferToHex(crypto.randomBytes(32)))
+      .send();
+
+    // TODO: fix
+
     expect(await stakeManager.methods.frozen(validator).call(), 'totalLockedAmount should be equal').be.equal(true);
     expect(await stakeManager.methods.indexedValidatorsExists(validatorInfo.id).call(), 'validator should in indexedValidators').to.equal(false);
     assert(totalLockedAmount1.eq(new BN(await stakeManager.methods.totalLockedAmount().call()).add(votingPower1)), 'totalLockedAmount should be equal');
@@ -672,7 +605,6 @@
     }
   });
 
-  //@todo  test freeze and jailed compatibility
   it('should freeze and jail logic are compatible with each other', async () => {
     const validator = validator9;
     const jailThreshold = await config.methods.jailThreshold().call();
