--- conflicted
+++ resolved
@@ -1,10 +1,6 @@
 {
     "name": "@rei-network/core",
-<<<<<<< HEAD
-    "version": "0.0.12",
-=======
     "version": "0.1.2",
->>>>>>> 12ae18dd
     "main": "dist/index.js",
     "types": "dist/index.d.ts",
     "license": "GPL-3.0-or-later",
@@ -21,16 +17,6 @@
     },
     "dependencies": {
         "@ethersproject/abi": "^5.4.0",
-<<<<<<< HEAD
-        "@gxchain2-ethereumjs/vm": "^5.5.14",
-        "@rei-network/blockchain": "^0.0.8",
-        "@rei-network/common": "^0.0.6",
-        "@rei-network/database": "^0.0.8",
-        "@rei-network/network": "^0.0.6",
-        "@rei-network/structure": "^0.0.2",
-        "@rei-network/utils": "^0.0.4",
-        "@rei-network/wallet": "^0.0.4",
-=======
         "@rei-network/vm": "^0.0.3",
         "@rei-network/blockchain": "^0.1.2",
         "@rei-network/common": "^0.1.1",
@@ -39,7 +25,6 @@
         "@rei-network/structure": "^0.1.1",
         "@rei-network/utils": "^0.1.1",
         "@rei-network/wallet": "^0.1.1",
->>>>>>> 12ae18dd
         "big-integer": "^1.6.48",
         "datastore-level": "^5.0.1",
         "ethereumjs-util": "^7.1.4",
