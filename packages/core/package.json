{
<<<<<<< HEAD
  "name": "@rei-network/core",
  "version": "2.0.0",
  "main": "dist/index.js",
  "types": "dist/index.d.ts",
  "license": "GPL-3.0-or-later",
  "scripts": {
    "build": "tsc --build tsconfig.json",
    "test": "mocha -r ts-node/register 'test/**/*.test.ts' --timeout 100000 --exit"
  },
  "devDependencies": {
    "@types/levelup": "^4.3.0",
    "@types/node": "^14.14.9",
    "chai": "^4.3.4",
    "mocha": "^9.0.2",
    "typescript": "^4.1.2"
  },
  "dependencies": {
    "@ethersproject/abi": "^5.4.0",
    "@rei-network/blockchain": "^2.0.0",
    "@rei-network/bls": "^0.0.1",
    "@rei-network/common": "^2.0.0",
    "@rei-network/database": "^2.0.0",
    "@rei-network/network": "^0.1.4",
    "@rei-network/structure": "^1.0.0",
    "@rei-network/trie": "^4.3.0",
    "@rei-network/utils": "^0.1.1",
    "@rei-network/vm": "^2.0.0",
    "@rei-network/wallet": "^0.1.1",
    "big-integer": "^1.6.48",
    "datastore-level": "^5.0.1",
    "ethereumjs-util": "^7.1.4",
    "levelup": "^4.4.0",
    "peer-id": "^0.14.2",
    "recast": "^0.20.4",
    "semaphore-async-await": "^1.5.1"
  }
=======
    "name": "@rei-network/core",
    "version": "2.0.2",
    "main": "dist/index.js",
    "types": "dist/index.d.ts",
    "license": "GPL-3.0-or-later",
    "scripts": {
        "build": "tsc --build tsconfig.json",
        "test": "mocha -r ts-node/register 'test/**/*.test.ts' --timeout 100000 --exit"
    },
    "devDependencies": {
        "@types/levelup": "^4.3.0",
        "@types/node": "^14.14.9",
        "chai": "^4.3.4",
        "mocha": "^9.0.2",
        "typescript": "^4.1.2"
    },
    "dependencies": {
        "@ethersproject/abi": "^5.4.0",
        "@rei-network/vm": "^2.0.1",
        "@rei-network/blockchain": "^2.0.1",
        "@rei-network/common": "^2.0.1",
        "@rei-network/database": "^2.0.1",
        "@rei-network/network": "^0.1.5",
        "@rei-network/structure": "^1.0.0",
        "@rei-network/trie": "^4.3.0",
        "@rei-network/utils": "^0.1.1",
        "@rei-network/wallet": "^0.1.1",
        "big-integer": "^1.6.48",
        "datastore-level": "^5.0.1",
        "ethereumjs-util": "^7.1.4",
        "levelup": "^4.4.0",
        "peer-id": "^0.14.2",
        "recast": "^0.20.4",
        "semaphore-async-await": "^1.5.1"
    }
>>>>>>> 1f629dfc
}<|MERGE_RESOLUTION|>--- conflicted
+++ resolved
@@ -1,7 +1,6 @@
 {
-<<<<<<< HEAD
   "name": "@rei-network/core",
-  "version": "2.0.0",
+  "version": "2.0.2",
   "main": "dist/index.js",
   "types": "dist/index.d.ts",
   "license": "GPL-3.0-or-later",
@@ -18,16 +17,16 @@
   },
   "dependencies": {
     "@ethersproject/abi": "^5.4.0",
-    "@rei-network/blockchain": "^2.0.0",
-    "@rei-network/bls": "^0.0.1",
-    "@rei-network/common": "^2.0.0",
-    "@rei-network/database": "^2.0.0",
-    "@rei-network/network": "^0.1.4",
+    "@rei-network/vm": "^2.0.1",
+    "@rei-network/blockchain": "^2.0.1",
+    "@rei-network/common": "^2.0.1",
+    "@rei-network/database": "^2.0.1",
+    "@rei-network/network": "^0.1.5",
     "@rei-network/structure": "^1.0.0",
     "@rei-network/trie": "^4.3.0",
     "@rei-network/utils": "^0.1.1",
-    "@rei-network/vm": "^2.0.0",
     "@rei-network/wallet": "^0.1.1",
+    "@rei-network/bls": "^0.0.1",
     "big-integer": "^1.6.48",
     "datastore-level": "^5.0.1",
     "ethereumjs-util": "^7.1.4",
@@ -36,41 +35,4 @@
     "recast": "^0.20.4",
     "semaphore-async-await": "^1.5.1"
   }
-=======
-    "name": "@rei-network/core",
-    "version": "2.0.2",
-    "main": "dist/index.js",
-    "types": "dist/index.d.ts",
-    "license": "GPL-3.0-or-later",
-    "scripts": {
-        "build": "tsc --build tsconfig.json",
-        "test": "mocha -r ts-node/register 'test/**/*.test.ts' --timeout 100000 --exit"
-    },
-    "devDependencies": {
-        "@types/levelup": "^4.3.0",
-        "@types/node": "^14.14.9",
-        "chai": "^4.3.4",
-        "mocha": "^9.0.2",
-        "typescript": "^4.1.2"
-    },
-    "dependencies": {
-        "@ethersproject/abi": "^5.4.0",
-        "@rei-network/vm": "^2.0.1",
-        "@rei-network/blockchain": "^2.0.1",
-        "@rei-network/common": "^2.0.1",
-        "@rei-network/database": "^2.0.1",
-        "@rei-network/network": "^0.1.5",
-        "@rei-network/structure": "^1.0.0",
-        "@rei-network/trie": "^4.3.0",
-        "@rei-network/utils": "^0.1.1",
-        "@rei-network/wallet": "^0.1.1",
-        "big-integer": "^1.6.48",
-        "datastore-level": "^5.0.1",
-        "ethereumjs-util": "^7.1.4",
-        "levelup": "^4.4.0",
-        "peer-id": "^0.14.2",
-        "recast": "^0.20.4",
-        "semaphore-async-await": "^1.5.1"
-    }
->>>>>>> 1f629dfc
 }