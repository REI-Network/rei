--- conflicted
+++ resolved
@@ -17,17 +17,10 @@
     },
     "dependencies": {
         "@ethersproject/abi": "^5.4.0",
-<<<<<<< HEAD
         "@rei-network/vm": "^5.5.14",
-        "@rei-network/blockchain": "^0.0.4",
-        "@rei-network/common": "^0.0.4",
-        "@rei-network/database": "^0.0.4",
-=======
-        "@gxchain2-ethereumjs/vm": "^5.5.14",
         "@rei-network/blockchain": "^0.0.6",
         "@rei-network/common": "^0.0.6",
         "@rei-network/database": "^0.0.6",
->>>>>>> 0c4c9311
         "@rei-network/network": "^0.0.4",
         "@rei-network/structure": "^0.0.2",
         "@rei-network/utils": "^0.0.2",
