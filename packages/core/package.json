--- conflicted
+++ resolved
@@ -30,10 +30,6 @@
         "datastore-level": "^5.0.1",
         "ethereumjs-util": "^7.1.4",
         "levelup": "^4.4.0",
-<<<<<<< HEAD
-        "merkle-patricia-tree": "^4.2.4",
-=======
->>>>>>> 7df15501
         "peer-id": "^0.14.2",
         "recast": "^0.20.4",
         "semaphore-async-await": "^1.5.1"
