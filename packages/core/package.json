--- conflicted
+++ resolved
@@ -17,13 +17,8 @@
     },
     "dependencies": {
         "@ethersproject/abi": "^5.4.0",
-<<<<<<< HEAD
         "@rei-network/vm": "^5.5.14",
-        "@rei-network/blockchain": "^0.0.6",
-=======
-        "@gxchain2-ethereumjs/vm": "^5.5.14",
         "@rei-network/blockchain": "^0.0.7",
->>>>>>> 5f767a50
         "@rei-network/common": "^0.0.6",
         "@rei-network/database": "^0.0.7",
         "@rei-network/network": "^0.0.5",
