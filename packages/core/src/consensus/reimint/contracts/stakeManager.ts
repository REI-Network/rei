--- conflicted
+++ resolved
@@ -1,9 +1,5 @@
 import EVM from '@rei-network/vm/dist/evm/evm';
-<<<<<<< HEAD
-import { Address, BN, toBuffer, rlp } from 'ethereumjs-util';
-=======
 import { Address, BN, bufferToHex, toBuffer } from 'ethereumjs-util';
->>>>>>> a4d3b11b
 import { Common } from '@rei-network/common';
 import { Log, Receipt } from '@rei-network/structure';
 import { ValidatorChanges, getGenesisValidators } from '../validatorSet';
@@ -24,17 +20,14 @@
   reward: toBuffer('0x6353586b'),
   slash: toBuffer('0x30b409a4'),
   onAfterBlock: toBuffer('0x9313f105'),
-<<<<<<< HEAD
   indexedValidatorsById: toBuffer('0x36137fae'),
   onAfterBlockV2: toBuffer('0xfa2909d4'),
   getActiveValidatorInfos: toBuffer('0x021c585c'),
-  validators: toBuffer('0xfa52c7d8')
-=======
+  validators: toBuffer('0xfa52c7d8'),
   addMissRecord: toBuffer('0x18498f3a'),
   slashV2: toBuffer('0xad2c8b5e'),
   initEvidenceHash: toBuffer('0x2854982e'),
   usedEvidence: toBuffer('0x981617f5')
->>>>>>> a4d3b11b
 };
 
 // event topic
@@ -298,7 +291,6 @@
   }
 
   /**
-<<<<<<< HEAD
    * After block call back after validator hardfork
    * @param proposer - Proposer address
    * @param activeValidators - Address list of active validator
@@ -312,7 +304,10 @@
         })
       );
       await this.executeMessage(this.makeSystemCallerMessage('onAfterBlockV2', ['address', 'bytes'], [proposer.toString(), validatorsEncode(ids, priorities)]));
-=======
+    });
+  }
+
+  /**
    * Check if an evidence hash exists
    * @param hash - Evidence hash
    */
@@ -342,7 +337,6 @@
     return this.runWithLogger(async () => {
       const { logs } = await this.executeMessage(this.makeSystemCallerMessage('addMissRecord', ['tuple(address,uint256)[]'], [missRecord]));
       return logs;
->>>>>>> a4d3b11b
     });
   }
 }