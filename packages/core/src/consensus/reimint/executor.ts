--- conflicted
+++ resolved
@@ -372,15 +372,11 @@
 
     // get state root
     const root = parent.header.stateRoot;
-<<<<<<< HEAD
-    const vm = await this.backend.getVM(root, pendingCommon, true);
-=======
     // select evm impl by debug
     // TODO: support evmc binding debug
     const mode: EVMWorkMode | undefined = debug ? EVMWorkMode.JS : undefined;
     // get vm instance
-    const vm = await this.backend.getVM(root, pendingCommon, mode);
->>>>>>> 7351d359
+    const vm = await this.backend.getVM(root, pendingCommon, true, mode);
 
     const systemCaller = Address.fromString(pendingCommon.param('vm', 'scaddr'));
     const parentStakeManager = this.engine.getStakeManager(vm, block);
