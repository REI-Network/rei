--- conflicted
+++ resolved
@@ -9,11 +9,7 @@
 import TxContext from '@rei-network/vm/dist/evm/txContext';
 import { ExecutorBackend, FinalizeOpts, ProcessBlockOpts, ProcessTxOpts, Executor } from '../types';
 import { postByzantiumTxReceiptsToReceipts, EMPTY_ADDRESS } from '../../utils';
-<<<<<<< HEAD
-import { isEnableFreeStaking, isEnableHardfork1, isEnableValidatorInfos } from '../../hardforks';
-=======
 import { isEnableFreeStaking, isEnableHardfork1, isEnableHardfork2, isEnableBetterPOS } from '../../hardforks';
->>>>>>> a4d3b11b
 import { StateManager } from '../../stateManager';
 import { ValidatorSet, ValidatorChanges, isGenesis } from './validatorSet';
 import { StakeManager, SlashReason, Fee, Contract } from './contracts';
@@ -266,12 +262,12 @@
     // 10. call stakeManager.onAfterBlock to save active validator set
     const activeSigners = activeValidators.map(({ validator }) => validator);
     const priorities = activeValidators.map(({ priority }) => priority);
-
-    if (isEnableValidatorInfos(pendingCommon)) {
-      await parentStakeManager.onAfterBlockV2(validatorSet.active.proposer, activeSigners, priorities);
-    } else {
-      await parentStakeManager.onAfterBlock(validatorSet.active.proposer, activeSigners, priorities);
-    }
+    // TODO:
+    // if (isEnableValidatorInfos(pendingCommon)) {
+    //   await parentStakeManager.onAfterBlockV2(validatorSet.active.proposer, activeSigners, priorities);
+    // } else {
+    //   await parentStakeManager.onAfterBlock(validatorSet.active.proposer, activeSigners, priorities);
+    // }
 
     const nextCommon = this.backend.getCommon(pendingBlock.header.number.addn(1));
     // 11. deploy contracts if enable hardfork 1 is enabled in the next block
@@ -286,12 +282,6 @@
       await Contract.deployFreeStakingContracts(evm, nextCommon);
     }
 
-<<<<<<< HEAD
-    // 12. deploy contracts if validators rlp is enabled in the next block
-    if (!isEnableValidatorInfos(pendingCommon) && isEnableValidatorInfos(nextCommon)) {
-      const evm = new EVM(vm, new TxContext(new BN(0), EMPTY_ADDRESS), pendingBlock);
-      await Contract.deployHardforkValInfosContract(evm, nextCommon);
-=======
     // 13. deploy contracts if enable hardfork 2 is enabled in the next block
     if (!isEnableHardfork2(pendingCommon) && isEnableHardfork2(nextCommon)) {
       const evm = new EVM(vm, new TxContext(new BN(0), EMPTY_ADDRESS), pendingBlock);
@@ -311,7 +301,6 @@
     if (!isEnableBetterPOS(pendingCommon) && isEnableBetterPOS(nextCommon)) {
       const evm = new EVM(vm, new TxContext(new BN(0), EMPTY_ADDRESS), pendingBlock);
       await Contract.deployBetterPOSContracts(evm, nextCommon);
->>>>>>> a4d3b11b
     }
 
     return validatorSet;
