import { Address, BN, bufferToHex } from 'ethereumjs-util';
import { logger, FunctionalAddressMap } from '@rei-network/utils';
import { Block, Log, Receipt } from '@rei-network/structure';
import { RunBlockOpts, rewardAccount } from '@rei-network/vm/dist/runBlock';
import { StateManager as IStateManager } from '@rei-network/vm/dist/state';
import { RunTxResult } from '@rei-network/vm/dist/runTx';
import { VM } from '@rei-network/vm';
import EVM from '@rei-network/vm/dist/evm/evm';
import TxContext from '@rei-network/vm/dist/evm/txContext';
import { ExecutorBackend, FinalizeOpts, ProcessBlockOpts, ProcessTxOpts, Executor } from '../types';
import { postByzantiumTxReceiptsToReceipts, EMPTY_ADDRESS } from '../../utils';
<<<<<<< HEAD
import { isEnableFreeStaking, isEnableHardfork1, isEnableHardfork2, isEnablePrison } from '../../hardforks';
=======
import { isEnableFreeStaking, isEnableHardfork1, isEnableHardfork2 } from '../../hardforks';
>>>>>>> 48b16937
import { StateManager } from '../../stateManager';
import { ValidatorSet, ValidatorChanges, isGenesis } from './validatorSet';
import { StakeManager, SlashReason, Fee, Contract } from './contracts';
import { Reimint } from './reimint';
import { Evidence, DuplicateVoteEvidence } from './evpool';
import { ExtraData } from './extraData';
import { ReimintConsensusEngine } from './engine';
import { makeRunTxCallback } from './makeRunTxCallback';

/**
 * Calculate accumulative fee usage
 * and accumulative balance usage from receipte
 * @param receipts - Receipts
 * @returns Fee and balance usage
 */
function calcAccUsage(receipts: Receipt[]) {
  const accFeeUsage = new BN(0);
  const accBalUsage = new BN(0);
  for (const receipt of receipts) {
    if (receipt.logs.length === 0) {
      throw new Error('invalid receipt, missing logs');
    }
    const log = receipt.logs[receipt.logs.length - 1];
    if (log.topics.length !== 3) {
      throw new Error('invalid log');
    }
    accFeeUsage.iadd(new BN(log.topics[1]));
    accBalUsage.iadd(new BN(log.topics[2]));
  }

  return {
    accFeeUsage,
    accBalUsage
  };
}

export class ReimintExecutor implements Executor {
  private readonly backend: ExecutorBackend;
  private readonly engine: ReimintConsensusEngine;

  constructor(backend: ExecutorBackend, engine: ReimintConsensusEngine) {
    this.backend = backend;
    this.engine = engine;
  }

  /**
   * Assign block reward to miner,
   * in Reimint consensus,
   * it will first assign all block rewards to the system caller,
   * then the system caller will call `StakeManager.reward`
   * to assign block reward to real miner
   * @param state - State manger instance
   * @param systemCaller - System caller address
   * @param reward - Block reward
   */
  async assignBlockReward(state: IStateManager, systemCaller: Address, reward: BN) {
    // if staking is active, assign reward to system caller address
    await rewardAccount(state, systemCaller, reward);
  }

  /**
   * After apply block logic
   * @param vm - VM instance
   * @param pendingBlock - Pending block
   * @param receipts - Transaction receipts
   * @param miner - Miner address
   * @param totalReward - Total block reward
   *                      totalReward = common.param('pow', 'minerRewardFactor') + accBalUsage + etc(if some one transfer REI to system caller address)
   * @param parentValidatorSet - Validator set loaded from parent state trie
   * @param parentStakeManager - Stake manager contract instance
   *                             (used to load totalLockedAmount and validatorCount and validatorSet if need)
   * @returns New validator set
   */
  async afterApply(vm: VM, pendingBlock: Block, receipts: Receipt[], evidence: Evidence[], miner: Address, totalReward: BN, parentValidatorSet: ValidatorSet, parentStakeManager: StakeManager) {
    const pendingCommon = pendingBlock._common;

    let accFeeUsage: BN | undefined;
    let accBalUsage: BN | undefined;

    // 1. calculate miner reward and fee pool reward
    let minerReward: BN;
    let feePoolReward: BN;
    if (isEnableFreeStaking(pendingCommon)) {
      const result = calcAccUsage(receipts);
      accFeeUsage = result.accFeeUsage;
      accBalUsage = result.accBalUsage;

      const totalBlockReward = totalReward.sub(accBalUsage);
      const minerFactor = pendingCommon.param('vm', 'minerRewardFactor');
      if (typeof minerFactor !== 'number' || minerFactor > 100 || minerFactor < 0) {
        throw new Error('invalid miner factor');
      }

      /**
       * If free staking is enable,
       * minerReward = (totalReward - accBalUsage) * common.param('vm', 'minerRewardFactor') / 100
       * feePoolReward = totalReward - minerReward
       */
      minerReward = totalBlockReward.muln(minerFactor).divn(100);
      feePoolReward = totalBlockReward.sub(minerReward);
    } else {
      /**
       * If free staking is disable,
       * minerReward = totalReward
       * feePoolReward = 0
       */
      minerReward = totalReward;
      feePoolReward = new BN(0);
    }

    // 2. call stakeManager.reward to assign miner reward
    let logs: Log[] = [];
    const ethLogs = await parentStakeManager.reward(miner, minerReward);
    if (ethLogs && ethLogs.length > 0) {
      logs = logs.concat(ethLogs.map((raw) => Log.fromValuesArray(raw)));
    }

    // 3. call stakeManager.slash to slash validators
    for (const ev of evidence) {
      if (ev instanceof DuplicateVoteEvidence) {
        const { voteA, voteB } = ev;
        logger.debug('Reimint::afterApply, find evidence(h,r,v,ha,hb):', voteA.height.toString(), voteA.round, voteA.validator().toString(), bufferToHex(voteA.hash), bufferToHex(voteB.hash));

        let ethLogs: any[] | undefined;
        if (isEnableHardfork2(pendingCommon)) {
          // if the contract has been upgraded, call the new slashing function
          ethLogs = await parentStakeManager.slashV2(ev.voteA.validator(), SlashReason.DuplicateVote, ev.hash());
        } else {
          ethLogs = await parentStakeManager.slash(ev.voteA.validator(), SlashReason.DuplicateVote);
        }
        if (ethLogs && ethLogs.length > 0) {
          logs = logs.concat(ethLogs.map((raw) => Log.fromValuesArray(raw)));
        }
      } else {
        throw new Error('unknown evidence');
      }
    }

    // 4.call stakeManager.addMissRecord to add miss record
    // and jail validators whos missRecords is greater than config.jailThreshold
    if (isEnablePrison(pendingCommon)) {
      let missRecords: string[][] = [];
      const preBlockHeader = await this.engine.node.db.getHeader(pendingBlock.header.parentHash, pendingBlock.header.number.subn(1));
      if (preBlockHeader.number.gten(1)) {
        const missMinerMap = new FunctionalAddressMap<number>();
        const roundNumber = ExtraData.fromBlockHeader(preBlockHeader).round;
        if (roundNumber > 0) {
          const preParentBlock = await this.engine.node.db.getBlock(preBlockHeader.parentHash);
          const common = preParentBlock._common;
          const vm = await this.backend.getVM(preParentBlock.header.stateRoot, common);
          const stakeManager = this.engine.getStakeManager(vm, preParentBlock);
          const activeSets = (await this.engine.validatorSets.getActiveValSet(preParentBlock.header.stateRoot, stakeManager)).copy();
          for (let round = 0; round < roundNumber; round++) {
            const missminer = activeSets.proposer;
            missMinerMap.set(missminer, (missMinerMap.get(missminer) ?? 0) + 1);
            activeSets.incrementProposerPriority(1);
          }
          // genesis validators are not allowed to record miss recordss
          missRecords = Array.from(missMinerMap.entries())
            .filter(([addr]) => !isGenesis(addr, common))
            .map(([addr, count]) => [addr.toString(), count.toString()]);
        }
      }
      logger.debug('Reimint::afterApply, add miss records:', missRecords);
      const ethLogs = await parentStakeManager.addMissRecord(missRecords);
      if (ethLogs && ethLogs.length > 0) {
        logs = logs.concat(ethLogs.map((raw) => Log.fromValuesArray(raw)));
      }
    }

    if (isEnableFreeStaking(pendingCommon)) {
      // 5. filter all receipts to collect free staking changes,
      //    then modify user accounts based on changes
      const changes = Fee.filterReceipts(receipts, pendingCommon);
      for (const [addr, value] of changes) {
        if (!value.isZero()) {
          const acc = await (vm.stateManager as StateManager).getAccount(addr);
          if (value.isNeg()) {
            acc.getStakeInfo().withdraw(value.neg());
          } else {
            acc.getStakeInfo().deposit(value);
          }
          await vm.stateManager.putAccount(addr, acc);
        }
      }

      // 6. calculate miner amount and distributed value,
      //    and call feePool.distribute
      const minerAmount = accBalUsage!.add(accFeeUsage!);
      const distributeValue = feePoolReward.add(accBalUsage!);
      const feePool = this.engine.getFeePool(vm, pendingBlock, pendingCommon);
      const ethLogs = await feePool!.distribute(miner, minerAmount, distributeValue);
      if (ethLogs && ethLogs.length > 0) {
        logs = logs.concat(ethLogs.map((raw) => Log.fromValuesArray(raw)));
      }
    }

    // 7. call stakeManager.getTotalLockedAmountAndValidatorCount to get totalLockedAmount and validatorCount,
    //    and decide if we should enable genesis validators
    const { totalLockedAmount, validatorCount } = await parentStakeManager.getTotalLockedAmountAndValidatorCount();
    logger.debug('Reimint::afterApply, totalLockedAmount:', totalLockedAmount.toString(), 'validatorCount:', validatorCount.toString());
    const enableGenesisValidators = Reimint.isEnableGenesisValidators(totalLockedAmount, validatorCount.toNumber(), pendingCommon);

    // 8. calculate the next validator set according to enableGenesisValidators
    let validatorSet: ValidatorSet;
    if (enableGenesisValidators) {
      if (!parentValidatorSet.isGenesis(pendingCommon)) {
        logger.debug('Reimint::afterApply, EnableGenesisValidators, create a new genesis validator set');
        // if the parent validator set isn't a genesis validator set, we create a new one
        validatorSet = ValidatorSet.genesis(pendingCommon);
      } else {
        logger.debug('Reimint::afterApply, EnableGenesisValidators, copy from parent');
        // if the parent validator set is a genesis validator set, we copy the set from the parent
        validatorSet = parentValidatorSet.copy();
      }
    } else {
      if (parentValidatorSet.isGenesis(pendingCommon)) {
        logger.debug('Reimint::afterApply, DisableGenesisValidators, create a new normal validator set');
        // if the parent validator set is a genesis validator set, we create a new set from state trie
        validatorSet = await ValidatorSet.fromStakeManager(parentStakeManager, { sort: true });
      } else {
        logger.debug('Reimint::afterApply, DisableGenesisValidators, copy from parent and merge changes');
        // filter changes
        const changes = new ValidatorChanges(pendingCommon);
        StakeManager.filterReceiptsChanges(changes, receipts, pendingCommon);
        if (logs.length > 0) {
          StakeManager.filterLogsChanges(changes, logs, pendingCommon);
        }
        for (const uv of changes.unindexedValidators) {
          logger.debug('Reimint::processBlock, unindexedValidators, address:', uv.toString());
        }
        for (const vc of changes.changes.values()) {
          logger.debug('Reimint::processBlock, change, address:', vc.validator.toString(), 'votingPower:', vc.votingPower?.toString(), 'update:', vc.update.toString());
        }

        // merge changes
        validatorSet = parentValidatorSet!.copyAndMerge(changes, pendingCommon);
      }
    }

    // 9. increase once
    validatorSet.active.incrementProposerPriority(1);

    // make sure there is at least one validator
    const activeValidators = validatorSet.active.activeValidators();
    if (activeValidators.length === 0) {
      throw new Error('activeValidators length is zero');
    }

    // 10. call stakeManager.onAfterBlock to save active validator set
    const activeSigners = activeValidators.map(({ validator }) => validator);
    const priorities = activeValidators.map(({ priority }) => priority);
    await parentStakeManager.onAfterBlock(validatorSet.active.proposer, activeSigners, priorities);

    const nextCommon = this.backend.getCommon(pendingBlock.header.number.addn(1));
<<<<<<< HEAD
    // 11. deploy contracts if enable hardfork 1 is enabled in the next block
=======
    // 10. deploy contracts if hardfork 1 is enabled in the next block
>>>>>>> 48b16937
    if (!isEnableHardfork1(pendingCommon) && isEnableHardfork1(nextCommon)) {
      const evm = new EVM(vm, new TxContext(new BN(0), EMPTY_ADDRESS), pendingBlock);
      await Contract.deployHardfork1Contracts(evm, nextCommon);
    }

<<<<<<< HEAD
    // 12. deploy contracts if enable free staking is enabled in the next block
=======
    // 11. deploy contracts if free staking is enabled in the next block
>>>>>>> 48b16937
    if (!isEnableFreeStaking(pendingCommon) && isEnableFreeStaking(nextCommon)) {
      const evm = new EVM(vm, new TxContext(new BN(0), EMPTY_ADDRESS), pendingBlock);
      await Contract.deployFreeStakingContracts(evm, nextCommon);
    }

<<<<<<< HEAD
    // 13. deploy contracts if enable hardfork 2 is enabled in the next block
    if (!isEnableHardfork2(pendingCommon) && isEnableHardfork2(nextCommon)) {
      const evm = new EVM(vm, new TxContext(new BN(0), EMPTY_ADDRESS), pendingBlock);
      await Contract.deployHardfork2Contracts(evm, nextCommon);
    }

    // 14. deploy contracts if enable prison is enabled in the next block
    if (!isEnablePrison(pendingCommon) && isEnablePrison(nextCommon)) {
      const evm = new EVM(vm, new TxContext(new BN(0), EMPTY_ADDRESS), pendingBlock);
      await Contract.deployBetterPOSContracts(evm, nextCommon);
=======
    // 12. deploy contracts if hardfork 2 is enabled in the next block
    if (!isEnableHardfork2(pendingCommon) && isEnableHardfork2(nextCommon)) {
      if (!this.engine.collector) {
        throw new Error('missing collector');
      }
      const evm = new EVM(vm, new TxContext(new BN(0), EMPTY_ADDRESS), pendingBlock);
      await Contract.deployHardfork2Contracts(evm, nextCommon);
      // migrate evidence hashes
      const pendingStakeManager = new StakeManager(evm, pendingCommon);
      const hashes = [...this.engine.collector.getHashes(pendingBlock.header.number.subn(1)), ...evidence.map((ev) => ev.hash())];
      await pendingStakeManager.initEvidenceHash(hashes);
>>>>>>> 48b16937
    }

    return validatorSet;
  }

  /**
   * {@link Executor.finalize}
   */
  async finalize(options: FinalizeOpts) {
    const { block, receipts, stateRoot, parentStateRoot, round, evidence } = options;
    if (round === undefined || evidence === undefined || !parentStateRoot) {
      throw new Error('missing state root or round or evidence');
    }

    const pendingCommon = block._common;
    const vm = await this.backend.getVM(stateRoot, pendingCommon);

    const miner = Reimint.getMiner(block);
    const minerReward = new BN(pendingCommon.param('pow', 'minerReward'));
    const systemCaller = Address.fromString(pendingCommon.param('vm', 'scaddr'));
    const parentStakeManager = this.engine.getStakeManager(vm, block);
    const parentValidatorSet = (await this.engine.validatorSets.getValSet(parentStateRoot, parentStakeManager)).copy();
    parentValidatorSet.active.incrementProposerPriority(round);

    await vm.stateManager.checkpoint();
    try {
      await this.assignBlockReward(vm.stateManager, systemCaller, minerReward);
      const blockReward = (await vm.stateManager.getAccount(systemCaller)).balance;
      const validatorSet = await this.afterApply(vm, block, receipts, evidence, miner, blockReward, parentValidatorSet, parentStakeManager);
      await vm.stateManager.commit();
      const finalizedStateRoot = await vm.stateManager.getStateRoot();

      // put the validator set in the memory cache
      this.engine.validatorSets.set(finalizedStateRoot, validatorSet);

      return { finalizedStateRoot };
    } catch (err) {
      await vm.stateManager.revert();
      throw err;
    }
  }

  /**
   * {@link Executor.processBlock}
   */
  async processBlock(options: ProcessBlockOpts) {
    const { debug, block, force, skipConsensusValidation, skipConsensusVerify } = options;

    const pendingHeader = block.header;
    const pendingCommon = block._common;

    if (!force) {
      // ensure that the block has not been committed
      try {
        const hashInDB = await this.backend.db.numberToHash(pendingHeader.number);
        if (hashInDB.equals(block.hash())) {
          throw new Error('committed');
        }
      } catch (err: any) {
        if (err.type !== 'NotFoundError') {
          throw err;
        }
      }
    }

    // get parent block from database
    const parent = await this.backend.db.getBlockByHashAndNumber(block.header.parentHash, pendingHeader.number.subn(1));

    // get state root and vm instance
    const root = parent.header.stateRoot;
    const vm = await this.backend.getVM(root, pendingCommon);

    const systemCaller = Address.fromString(pendingCommon.param('vm', 'scaddr'));
    const parentStakeManager = this.engine.getStakeManager(vm, block);
    let parentValidatorSet = await this.engine.validatorSets.getValSet(root, parentStakeManager);

    const extraData = ExtraData.fromBlockHeader(pendingHeader, { valSet: parentValidatorSet.active });
    const miner = extraData.proposal.proposer();

    // now, parentValidatorSet has increased extraData.proposal.round times
    parentValidatorSet = new ValidatorSet(parentValidatorSet.indexed, extraData.activeValidatorSet()!);

    if (!skipConsensusValidation) {
      extraData.validate();
    }

    if (!skipConsensusVerify) {
      await extraData.verifyEvidence(this.backend, this.engine);
      await this.engine.evpool.checkEvidence(extraData.evidence);
    }

    let runTxOpts: any;
    if (isEnableFreeStaking(pendingCommon)) {
      runTxOpts = {
        skipBalance: true,
        ...makeRunTxCallback(systemCaller, Address.fromString(pendingCommon.param('vm', 'faddr')), block.header.timestamp.toNumber(), await Fee.getTotalAmount(vm.stateManager))
      };
    } else {
      runTxOpts = {
        assignTxReward: async (state, value) => {
          await rewardAccount(state, systemCaller, value);
        }
      };
    }

    let validatorSet!: ValidatorSet;
    const runBlockOptions: RunBlockOpts = {
      block,
      root,
      debug,
      generate: false,
      skipBlockValidation: true,
      assignBlockReward: async (state, reward) => {
        await this.assignBlockReward(state, systemCaller, reward);
      },
      afterApply: async (state, { receipts: postByzantiumTxReceipts }) => {
        // assign all balances of systemCaller to miner
        const blockReward = (await state.getAccount(systemCaller)).balance;
        const receipts = postByzantiumTxReceiptsToReceipts(postByzantiumTxReceipts);
        validatorSet = await this.afterApply(vm, block, receipts, extraData.evidence, miner, blockReward, parentValidatorSet, parentStakeManager);
      },
      runTxOpts
    };

    const result = await vm.runBlock(runBlockOptions);

    const activeValidators = validatorSet.active.activeValidators();
    logger.debug(
      'Reimint::processBlock, activeValidators:',
      activeValidators.map(({ validator, priority }) => {
        return `address: ${validator.toString()} | priority: ${priority.toString()} | votingPower: ${validatorSet!.indexed.getVotingPower(validator).toString()}`;
      }),
      'next proposer:',
      validatorSet.active.proposer.toString()
    );

    // put the validator set in the memory cache
    this.engine.validatorSets.set(result.stateRoot, validatorSet);

    return { receipts: postByzantiumTxReceiptsToReceipts(result.receipts) };
  }

  /**
   * {@link Executor.processTx}
   */
  async processTx(options: ProcessTxOpts) {
    const { root, block, tx, blockGasUsed, totalAmount } = options;
    const systemCaller = Address.fromString(block._common.param('vm', 'scaddr'));
    const vm = await this.backend.getVM(root, block._common);

    let result: RunTxResult;
    if (isEnableFreeStaking(block._common)) {
      const feeAddr = Address.fromString(block._common.param('vm', 'faddr'));

      if (totalAmount === undefined) {
        throw new Error('missing total amount');
      }

      result = await vm.runTx({
        skipBalance: true,
        tx,
        block,
        blockGasUsed,
        ...makeRunTxCallback(systemCaller, feeAddr, block.header.timestamp.toNumber(), totalAmount)
      });
    } else {
      result = await vm.runTx({
        tx,
        block,
        blockGasUsed,
        assignTxReward: async (state, value) => {
          await rewardAccount(state, systemCaller, value);
        }
      });
    }

    return {
      receipt: postByzantiumTxReceiptsToReceipts([result.receipt])[0],
      gasUsed: result.gasUsed,
      bloom: result.bloom,
      root: await vm.stateManager.getStateRoot()
    };
  }
}<|MERGE_RESOLUTION|>--- conflicted
+++ resolved
@@ -9,11 +9,7 @@
 import TxContext from '@rei-network/vm/dist/evm/txContext';
 import { ExecutorBackend, FinalizeOpts, ProcessBlockOpts, ProcessTxOpts, Executor } from '../types';
 import { postByzantiumTxReceiptsToReceipts, EMPTY_ADDRESS } from '../../utils';
-<<<<<<< HEAD
-import { isEnableFreeStaking, isEnableHardfork1, isEnableHardfork2, isEnablePrison } from '../../hardforks';
-=======
-import { isEnableFreeStaking, isEnableHardfork1, isEnableHardfork2 } from '../../hardforks';
->>>>>>> 48b16937
+import { isEnableFreeStaking, isEnableHardfork1, isEnableHardfork2, isEnableBetterPOS } from '../../hardforks';
 import { StateManager } from '../../stateManager';
 import { ValidatorSet, ValidatorChanges, isGenesis } from './validatorSet';
 import { StakeManager, SlashReason, Fee, Contract } from './contracts';
@@ -152,9 +148,9 @@
       }
     }
 
-    // 4.call stakeManager.addMissRecord to add miss record
-    // and jail validators whos missRecords is greater than config.jailThreshold
-    if (isEnablePrison(pendingCommon)) {
+    // 4. call stakeManager.addMissRecord to add miss record
+    // and jail validators whos missed records is greater than config.jailThreshold
+    if (isEnableBetterPOS(pendingCommon)) {
       let missRecords: string[][] = [];
       const preBlockHeader = await this.engine.node.db.getHeader(pendingBlock.header.parentHash, pendingBlock.header.number.subn(1));
       if (preBlockHeader.number.gten(1)) {
@@ -269,50 +265,37 @@
     await parentStakeManager.onAfterBlock(validatorSet.active.proposer, activeSigners, priorities);
 
     const nextCommon = this.backend.getCommon(pendingBlock.header.number.addn(1));
-<<<<<<< HEAD
     // 11. deploy contracts if enable hardfork 1 is enabled in the next block
-=======
-    // 10. deploy contracts if hardfork 1 is enabled in the next block
->>>>>>> 48b16937
     if (!isEnableHardfork1(pendingCommon) && isEnableHardfork1(nextCommon)) {
       const evm = new EVM(vm, new TxContext(new BN(0), EMPTY_ADDRESS), pendingBlock);
       await Contract.deployHardfork1Contracts(evm, nextCommon);
     }
 
-<<<<<<< HEAD
     // 12. deploy contracts if enable free staking is enabled in the next block
-=======
-    // 11. deploy contracts if free staking is enabled in the next block
->>>>>>> 48b16937
     if (!isEnableFreeStaking(pendingCommon) && isEnableFreeStaking(nextCommon)) {
       const evm = new EVM(vm, new TxContext(new BN(0), EMPTY_ADDRESS), pendingBlock);
       await Contract.deployFreeStakingContracts(evm, nextCommon);
     }
 
-<<<<<<< HEAD
     // 13. deploy contracts if enable hardfork 2 is enabled in the next block
     if (!isEnableHardfork2(pendingCommon) && isEnableHardfork2(nextCommon)) {
       const evm = new EVM(vm, new TxContext(new BN(0), EMPTY_ADDRESS), pendingBlock);
       await Contract.deployHardfork2Contracts(evm, nextCommon);
-    }
-
-    // 14. deploy contracts if enable prison is enabled in the next block
-    if (!isEnablePrison(pendingCommon) && isEnablePrison(nextCommon)) {
-      const evm = new EVM(vm, new TxContext(new BN(0), EMPTY_ADDRESS), pendingBlock);
-      await Contract.deployBetterPOSContracts(evm, nextCommon);
-=======
-    // 12. deploy contracts if hardfork 2 is enabled in the next block
-    if (!isEnableHardfork2(pendingCommon) && isEnableHardfork2(nextCommon)) {
+
+      // migrate evidence hashes
       if (!this.engine.collector) {
         throw new Error('missing collector');
       }
-      const evm = new EVM(vm, new TxContext(new BN(0), EMPTY_ADDRESS), pendingBlock);
       await Contract.deployHardfork2Contracts(evm, nextCommon);
-      // migrate evidence hashes
       const pendingStakeManager = new StakeManager(evm, pendingCommon);
       const hashes = [...this.engine.collector.getHashes(pendingBlock.header.number.subn(1)), ...evidence.map((ev) => ev.hash())];
       await pendingStakeManager.initEvidenceHash(hashes);
->>>>>>> 48b16937
+    }
+
+    // 14. deploy contracts if enable prison is enabled in the next block
+    if (!isEnableBetterPOS(pendingCommon) && isEnableBetterPOS(nextCommon)) {
+      const evm = new EVM(vm, new TxContext(new BN(0), EMPTY_ADDRESS), pendingBlock);
+      await Contract.deployBetterPOSContracts(evm, nextCommon);
     }
 
     return validatorSet;
