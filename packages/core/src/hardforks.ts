--- conflicted
+++ resolved
@@ -125,15 +125,6 @@
   }
 }
 
-<<<<<<< HEAD
-export function isEnableValidatorInfos(common: Common) {
-  if (common.chainName() === 'rei-testnet') {
-    return common.gteHardfork('validator-infos');
-  } else if (common.chainName() === 'rei-mainnet') {
-    return common.gteHardfork('validator-infos');
-  } else if (common.chainName() === 'rei-devnet') {
-    return common.gteHardfork('validator-infos');
-=======
 /**
  * Check whether better POS is enabled
  * @param common - Common instance
@@ -213,7 +204,6 @@
     return common.gteHardfork('better-pos');
   } else if (common.chainName() === 'rei-devnet') {
     return common.gteHardfork('better-pos');
->>>>>>> a4d3b11b
   } else {
     throw new Error('unknown chain');
   }
