--- conflicted
+++ resolved
@@ -48,12 +48,7 @@
   readonly nodedb: LevelUp;
   readonly chaindb: LevelUp;
   readonly evidencedb: LevelUp;
-<<<<<<< HEAD
-  readonly wire: WireProtocol;
-=======
-  readonly networkdb: LevelStore;
   readonly wire: Wire;
->>>>>>> 7464e487
   readonly consensus: ConsensusProtocol;
   readonly db: Database;
   readonly blockchain: Blockchain;
@@ -88,12 +83,7 @@
     this.chaindb = createEncodingLevelDB(path.join(this.datadir, 'chaindb'));
     this.nodedb = createLevelDB(path.join(this.datadir, 'nodes'));
     this.evidencedb = createLevelDB(path.join(this.datadir, 'evidence'));
-<<<<<<< HEAD
-    this.wire = new WireProtocol(this);
-=======
-    this.networkdb = new LevelStore(path.join(this.datadir, 'networkdb'), { createIfMissing: true });
     this.wire = new Wire(this);
->>>>>>> 7464e487
     this.consensus = new ConsensusProtocol(this);
     this.accMngr = new AccountManager(options.account.keyStorePath);
     this.receiptsCache = new ReceiptsCache(options.receiptsCacheSize);
@@ -125,13 +115,7 @@
 
     this.networkMngr = new NetworkManager({
       ...options.network,
-<<<<<<< HEAD
-      protocols: [this.wire, this.consensus],
-      // datastore: this.networkdb,
-=======
       protocols: [[this.wire.v2, this.wire.v1], this.consensus],
-      datastore: this.networkdb,
->>>>>>> 7464e487
       nodedb: this.nodedb,
       bootnodes: [...common.bootstrapNodes(), ...(options.network.bootnodes ?? [])]
     })
