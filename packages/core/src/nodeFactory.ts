--- conflicted
+++ resolved
@@ -68,15 +68,12 @@
       throw new Error(`Unlock coinbase account ${coinbase.toString()} failed!`);
     }
 
-<<<<<<< HEAD
-=======
     if (options.evm && options.evm !== EVMWorkMode.Binding && options.evm !== EVMWorkMode.JS) {
       throw new Error(`invalid evm work mode: ${options.evm}`);
     }
 
     await node.init();
     node.start();
->>>>>>> 7351d359
     return node;
   }
 }