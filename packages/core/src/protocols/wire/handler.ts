import { bufferToInt, rlp, BN, intToBuffer } from 'ethereumjs-util';
import { Transaction, Block, BlockHeader } from '@rei-network/structure';
import { logger, Channel, FunctionalBufferSet } from '@rei-network/utils';
<<<<<<< HEAD
import { ProtocolHandler, Peer } from '@rei-network/network';
=======
import { ProtocolHandler, Peer, ProtocolStream } from '@rei-network/network';
>>>>>>> 68b61a35
import { Node } from '../../node';
import { NodeStatus } from '../../types';
import { HandlerPool } from '../handlerPool';
import { HandlerFunc } from './wireFunctions';
import * as c from './config';

export interface WireProtocol {
  readonly node: Node;
  readonly pool: HandlerPool<WireProtocolHandler>;
  get protocolString(): string;
}

/**
 * WireProtocolHandler is used to manage protocol communication between nodes
 */
export abstract class WireProtocolHandler implements ProtocolHandler {
  readonly peer: Peer;
  readonly stream: ProtocolStream;
  readonly protocol: WireProtocol;

  private _status?: NodeStatus;
  private _knowTxs = new FunctionalBufferSet();
  private _knowBlocks = new FunctionalBufferSet();
  private funcs: HandlerFunc[];

  protected handshakeResolve?: (result: boolean) => void;
  protected handshakeTimeout?: NodeJS.Timeout;
  protected readonly handshakePromise: Promise<boolean>;

  protected readonly waitingRequests = new Map<
    number,
    {
      resolve: (data: any) => void;
      reject: (reason?: any) => void;
      timeout: NodeJS.Timeout;
    }
  >();

  private newBlockAnnouncesQueue = new Channel<{ block: Block; td: BN }>({ max: c.maxQueuedBlocks });
  private txAnnouncesQueue = new Channel<Buffer>({ max: c.maxQueuedTxs });

<<<<<<< HEAD
  constructor(protocol: WireProtocol, peer: Peer, funcs: HandlerFunc[]) {
=======
  constructor(protocol: WireProtocol, peer: Peer, stream: ProtocolStream, funcs: HandlerFunc[]) {
>>>>>>> 68b61a35
    this.peer = peer;
    this.stream = stream;
    this.protocol = protocol;
    this.funcs = funcs;

    this.handshakePromise = new Promise<boolean>((resolve) => {
      this.handshakeResolve = resolve;
    });
    this.handshakePromise.then((result) => {
      if (result) {
        this.protocol.pool.add(this);
        this.announceTx(this.node.txPool.getPooledTransactionHashes());
      }
    });

    this.newBlockAnnouncesLoop();
    this.txAnnouncesLoop();
  }

  get id() {
    return this.peer.peerId;
  }

  get status() {
    return this._status;
  }

  get node() {
    return this.protocol.node;
  }

  /**
   * Update node status
   * @param newStatus - New status
   */
  updateStatus(newStatus: Partial<NodeStatus>) {
    this._status = { ...this._status!, ...newStatus };
  }

  /**
   * Get method handler according to method name
   * @param method - Method name
   * @returns Handler function
   */
  protected findHandler(method: string | number) {
    const handler = this.funcs.find((h) => (typeof method === 'string' ? h.name === method : h.code === method));
    if (!handler) {
      throw new Error(`Missing handler, method: ${method}`);
    }
    return handler;
  }

  /**
   * {@link ProtocolHandler.handshake}
   */
  handshake() {
    if (!this.handshakeResolve) {
      throw new Error('repeated handshake');
    }
    this.send(0, this.node.status);
    this.handshakeTimeout = setTimeout(() => {
      this.handshakeTimeout = undefined;
      if (this.handshakeResolve) {
        this.handshakeResolve(false);
        this.handshakeResolve = undefined;
      }
    }, 2000);
    return this.handshakePromise;
  }

  /**
   * Handshake response callback
   * @param status - New node status
   */
  handshakeResponse(status: NodeStatus) {
    if (this.handshakeResolve) {
      const localStatus = this.node.status;
      const result = localStatus.genesisHash.equals(status.genesisHash) && localStatus.networkId === status.networkId;
      if (result) {
        this.updateStatus(status);
      }
      this.handshakeResolve(result);
      this.handshakeResolve = undefined;
      if (this.handshakeTimeout) {
        clearTimeout(this.handshakeTimeout);
        this.handshakeTimeout = undefined;
      }
    }
  }

  /**
   * Send message to the remote peer
   * @param method - Method name or code
   * @param data - Message data
   */
  send(method: string | number, data: any) {
    const handler = this.findHandler(method);
    try {
<<<<<<< HEAD
      this.peer.send(this.protocol.protocolString, rlp.encode([intToBuffer(handler.code), handler.encode.call(this, data)]));
=======
      this.stream.send(rlp.encode([intToBuffer(handler.code), handler.encode.call(this, data)]));
>>>>>>> 68b61a35
    } catch (err) {
      // ignore errors
    }
  }

  /**
   * Send message to the peer and wait for the response
   * @param method - Method name
   * @param data - Message data
   * @returns Response
   */
  request(method: string, data: any) {
    const handler = this.findHandler(method);
    if (!handler.response) {
      throw new Error(`invalid request: ${method}`);
    }
    if (this.waitingRequests.has(handler.response!)) {
      throw new Error(`repeated request: ${method}`);
    }
    return new Promise<any>((resolve, reject) => {
      this.waitingRequests.set(handler.response!, {
        reject,
        resolve,
        timeout: setTimeout(() => {
          this.waitingRequests.delete(handler.response!);
          reject(new Error(`timeout request: ${method}`));
        }, 8000)
      });
      this.send(method, data);
    });
  }

  /**
   * {@link ProtocolHandler.abort}
   */
  abort() {
    if (this.handshakeResolve) {
      this.handshakeResolve(false);
      this.handshakeResolve = undefined;
      if (this.handshakeTimeout) {
        clearTimeout(this.handshakeTimeout);
        this.handshakeTimeout = undefined;
      }
    }

    for (const [, request] of this.waitingRequests) {
      clearTimeout(request.timeout);
      request.reject(new Error('abort'));
    }
    this.waitingRequests.clear();

    this.newBlockAnnouncesQueue.abort();
    this.txAnnouncesQueue.abort();
    this.protocol.pool.remove(this);
  }

  /**
   * Handle the data received from the remote peer
   * @param data - Received data
   */
  async handle(data: Buffer) {
    const decoded = rlp.decode(data);
    if (!Array.isArray(decoded) || decoded.length !== 2) {
      throw new Error('invalid decoded values');
    }

    const [codeBuf, valuesArray]: any = decoded;
    const code = bufferToInt(codeBuf);
    const handler = this.findHandler(code);
    data = handler.decode.call(this, valuesArray);

    const request = this.waitingRequests.get(code);
    if (request) {
      clearTimeout(request.timeout);
      this.waitingRequests.delete(code);
      request.resolve(data);
    } else if (handler.process) {
      if (code !== 0 && !(await this.handshakePromise)) {
        logger.warn('WireProtocolHandler::handle, handshake failed');
        return;
      }

      const result = handler.process.call(this, data);
      if (result) {
        if (Array.isArray(result)) {
          const [method, resps] = result;
          this.send(method, resps);
        } else {
          result
            .then((response) => {
              if (response) {
                const [method, resps] = response;
                this.send(method, resps);
              }
            })
            .catch((err) => {
              logger.error('HandlerBase::process, catch error:', err);
            });
        }
      }
    }
  }

  private async newBlockAnnouncesLoop() {
    if (!(await this.handshakePromise)) {
      return;
    }

    for await (const { block, td } of this.newBlockAnnouncesQueue) {
      try {
        this.newBlock(block, td);
      } catch (err) {
        logger.error('WireProtocolHandler::newBlockAnnouncesLoop, catch error:', err);
      }
    }
  }

  private async txAnnouncesLoop() {
    if (!(await this.handshakePromise)) {
      return;
    }

    let hashesCache: Buffer[] = [];
    for await (const hash of this.txAnnouncesQueue) {
      hashesCache.push(hash);
      if (hashesCache.length < c.maxTxPacketSize && this.txAnnouncesQueue.array.length > 0) {
        continue;
      }
      try {
        this.newPooledTransactionHashes(hashesCache);
      } catch (err) {
        logger.error('WireProtocolHandler::txAnnouncesLoop, catch error:', err);
      }
      hashesCache = [];
    }
  }

  /**
   * Filter known data
   * @param know - Known data
   * @param data - All data
   * @param toHash - Convert data to hash
   * @returns Filtered data
   */
  private filterHash<T>(know: Set<Buffer>, data: T[], toHash?: (t: T) => Buffer) {
    const filtered: T[] = [];
    for (const t of data) {
      const hash = Buffer.isBuffer(t) ? t : toHash!(t);
      if (!know.has(hash)) {
        filtered.push(t);
      }
    }
    return filtered;
  }

  /**
   * filter out known transactions
   * @param data - All transactions
   * @param toHash - Convert data to hash
   * @returns Filtered transactions
   */
  private filterTxs<T>(data: T[], toHash?: (t: T) => Buffer) {
    return this.filterHash(this._knowTxs, data, toHash);
  }

  /**
   * Call filterHash, filter out known blocks
   * @param data - All blocks
   * @param toHash - Convert data to hash
   * @returns Filtered blocks
   */
  private filterBlocks<T>(data: T[], toHash?: (t: T) => Buffer) {
    return this.filterHash(this._knowBlocks, data, toHash);
  }

  /**
   * Add known data information
   * @param know - Previous data set
   * @param max - Maximum number of messages allowed to be stored
   * @param hashs - Data to be added
   */
  private knowHash(know: Set<Buffer>, max: number, hashs: Buffer[]) {
    if (hashs.length >= max) {
      throw new Error(`WireProtocolHandler invalid hash length: ${hashs.length}`);
    }
    while (know.size + hashs.length >= max) {
      const { value } = know.keys().next();
      know.delete(value);
    }
    for (const h of hashs) {
      know.add(h);
    }
  }

  /**
   * Call knowHash, add known transactions
   * @param hashs - Transactions to be added
   */
  knowTxs(hashs: Buffer[]) {
    this.knowHash(this._knowTxs, c.maxKnownTxs, hashs);
  }

  /**
   * Call knowHash, add known blocks
   * @param hashs - Blocks to be added
   */
  knowBlocks(hashs: Buffer[]) {
    this.knowHash(this._knowBlocks, c.maxKnownBlocks, hashs);
  }

  /**
   * Send new block message and add new block message to
   * the set of known set
   * @param block - New block
   * @param td - Total difficulty
   */
  private newBlock(block: Block, td: BN) {
    const filtered = this.filterBlocks([block], (b) => b.hash());
    if (filtered.length > 0) {
      this.send('NewBlock', { block, td });
      this.knowBlocks([block.hash()]);
    }
  }

  // private newBlockHashes(hashes: Buffer[]) {
  //   const filtered = this.filterBlocks(hashes, (h) => h);
  //   if (filtered.length > 0) {
  //     this.send('NewBlockHashes', filtered);
  //     this.knowBlocks(filtered);
  //   }
  // }

  /**
   * Send new transactions which added to the pool
   * and add them to the known transactions set
   * the set of known set
   * @param - hashes
   */
  private newPooledTransactionHashes(hashes: Buffer[]) {
    const filtered = this.filterTxs(hashes, (h) => h);
    if (filtered.length > 0) {
      this.send('NewPooledTransactionHashes', filtered);
      this.knowTxs(filtered);
    }
  }

  /**
   * Make a request to get block headers
   * @param start - Start block number
   * @param count - Wanted blocks number
   * @returns The block headers
   */
  getBlockHeaders(start: BN, count: BN): Promise<BlockHeader[]> {
    return this.request('GetBlockHeaders', { start, count });
  }

  /**
   * Make a request to get block bodies
   * @param headers - Headers of blocks which wanted
   * @returns The block bodies
   */
  getBlockBodies(headers: BlockHeader[]): Promise<Transaction[][]> {
    return this.request('GetBlockBodies', headers);
  }

  /**
   * Make a request to get pooled transactions
   * @param hashes - Transactions hashes
   * @returns Transactions
   */
  getPooledTransactions(hashes: Buffer[]): Promise<Transaction[]> {
    return this.request('GetPooledTransactions', hashes);
  }

  /**
   * Push transactions into txAnnouncesQueue
   * @param hashes - Transactions' hashes
   */
  announceTx(hashes: Buffer[]) {
    for (const hash of hashes) {
      this.txAnnouncesQueue.push(hash);
    }
  }

  /**
   * Push block into newBlockAnnouncesQueue
   * @param block - Block object
   * @param td - Total difficulty
   */
  announceNewBlock(block: Block, td: BN) {
    this.newBlockAnnouncesQueue.push({ block, td });
  }
}<|MERGE_RESOLUTION|>--- conflicted
+++ resolved
@@ -1,11 +1,7 @@
 import { bufferToInt, rlp, BN, intToBuffer } from 'ethereumjs-util';
 import { Transaction, Block, BlockHeader } from '@rei-network/structure';
 import { logger, Channel, FunctionalBufferSet } from '@rei-network/utils';
-<<<<<<< HEAD
-import { ProtocolHandler, Peer } from '@rei-network/network';
-=======
 import { ProtocolHandler, Peer, ProtocolStream } from '@rei-network/network';
->>>>>>> 68b61a35
 import { Node } from '../../node';
 import { NodeStatus } from '../../types';
 import { HandlerPool } from '../handlerPool';
@@ -47,11 +43,7 @@
   private newBlockAnnouncesQueue = new Channel<{ block: Block; td: BN }>({ max: c.maxQueuedBlocks });
   private txAnnouncesQueue = new Channel<Buffer>({ max: c.maxQueuedTxs });
 
-<<<<<<< HEAD
-  constructor(protocol: WireProtocol, peer: Peer, funcs: HandlerFunc[]) {
-=======
   constructor(protocol: WireProtocol, peer: Peer, stream: ProtocolStream, funcs: HandlerFunc[]) {
->>>>>>> 68b61a35
     this.peer = peer;
     this.stream = stream;
     this.protocol = protocol;
@@ -150,11 +142,7 @@
   send(method: string | number, data: any) {
     const handler = this.findHandler(method);
     try {
-<<<<<<< HEAD
-      this.peer.send(this.protocol.protocolString, rlp.encode([intToBuffer(handler.code), handler.encode.call(this, data)]));
-=======
       this.stream.send(rlp.encode([intToBuffer(handler.code), handler.encode.call(this, data)]));
->>>>>>> 68b61a35
     } catch (err) {
       // ignore errors
     }
