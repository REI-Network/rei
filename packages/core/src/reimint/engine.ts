--- conflicted
+++ resolved
@@ -17,11 +17,7 @@
 import { SignatureType } from './enum';
 import { IProcessBlockResult } from './types';
 import { Worker } from './worker';
-<<<<<<< HEAD
-import { StakeManager, Contract, Fee, FeePool, ValidatorBLS } from './contracts';
-=======
-import { StakeManager, Contract, Fee, FeePool, ValidatorBls, Config } from './contracts';
->>>>>>> 53813644
+import { StakeManager, Contract, Fee, FeePool, ValidatorBLS, Config } from './contracts';
 import { StateMachine } from './state';
 import { Evidence, EvidencePool, EvidenceDatabase } from './evpool';
 import { Reimint } from './reimint';
