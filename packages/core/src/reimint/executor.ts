--- conflicted
+++ resolved
@@ -291,19 +291,11 @@
       post.stateRoot = fallback.stateRoot;
       post.codeHash = fallback.codeHash;
       await vm.stateManager.putAccount(addr, post);
-<<<<<<< HEAD
-      const validatorBLS = this.engine.getValidatorBLS(vm, pendingBlock, nextCommon);
-      indexedValidatorSet = await IndexedValidatorSet.fromStakeManager(parentStakeManager, validatorBLS);
-      // deploy validatorBLSFallback contract
-      const evm = new EVM(vm, new TxContext(new BN(0), EMPTY_ADDRESS), pendingBlock);
-      await Contract.deloyValidatorBLSFallbackContract(evm, nextCommon);
-=======
-      const validatorBls = this.engine.getValidatorBls(vm, pendingBlock, nextCommon);
+      const validatorBls = this.engine.getValidatorBLS(vm, pendingBlock, nextCommon);
       indexedValidatorSet = await IndexedValidatorSet.fromStakeManager(parentStakeManager, validatorBls);
       // deploy DAO contracts
       const evm = new EVM(vm, new TxContext(new BN(0), EMPTY_ADDRESS), pendingBlock);
       await Contract.deloyDAOContracts(evm, nextCommon);
->>>>>>> 53813644
     } else {
       await indexedValidatorSet.merge(changes);
     }
@@ -446,15 +438,10 @@
     const parentStakeManager = this.engine.getStakeManager(vm, block);
     let minerReward: BN;
     let parentValidatorSet: ValidatorSet;
-<<<<<<< HEAD
-    if (isEnableDAO(pendingCommon)) {
-      parentValidatorSet = (await this.engine.validatorSets.getValSet(parentStateRoot, parentStakeManager, this.engine.getValidatorBLS(vm, block, pendingCommon))).copy();
-=======
     if (isEnableDAO(parentCommon)) {
       minerReward = await this.engine.getConfig(parentVM, block, parentCommon).minerReward();
-      const bls = this.engine.getValidatorBls(vm, block, pendingCommon);
+      const bls = this.engine.getValidatorBLS(vm, block, pendingCommon);
       parentValidatorSet = (await this.engine.validatorSets.getValSet(parentStateRoot, parentStakeManager, bls)).copy();
->>>>>>> 53813644
     } else {
       minerReward = new BN(pendingCommon.param('pow', 'minerReward'));
       parentValidatorSet = (await this.engine.validatorSets.getValSet(parentStateRoot, parentStakeManager)).copy();
@@ -534,11 +521,7 @@
     const systemCaller = Address.fromString(pendingCommon.param('vm', 'scaddr'));
     const parentStakeManager = this.engine.getStakeManager(vm, block);
 
-<<<<<<< HEAD
-    let parentValidatorSet: ValidatorSet = isEnableDAO(pendingCommon) ? (await this.engine.validatorSets.getValSet(root, parentStakeManager, this.engine.getValidatorBLS(vm, block, pendingCommon))).copy() : (await this.engine.validatorSets.getValSet(root, parentStakeManager)).copy();
-=======
-    let parentValidatorSet: ValidatorSet = isEnableDAO(pendingCommon) ? (await this.engine.validatorSets.getValSet(parentStateRoot, parentStakeManager, this.engine.getValidatorBls(vm, block, pendingCommon))).copy() : (await this.engine.validatorSets.getValSet(parentStateRoot, parentStakeManager)).copy();
->>>>>>> 53813644
+    let parentValidatorSet: ValidatorSet = isEnableDAO(pendingCommon) ? (await this.engine.validatorSets.getValSet(parentStateRoot, parentStakeManager, this.engine.getValidatorBLS(vm, block, pendingCommon))).copy() : (await this.engine.validatorSets.getValSet(parentStateRoot, parentStakeManager)).copy();
 
     const extraData = ExtraData.fromBlockHeader(pendingHeader, { valSet: parentValidatorSet.active });
     const miner = extraData.proposal.getProposer();
