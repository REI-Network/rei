--- conflicted
+++ resolved
@@ -105,7 +105,6 @@
     }
   }
 
-<<<<<<< HEAD
   private genesis(): [number, Buffer, BN] {
     return [0, this.node.status.genesisHash, hexStringToBN(this.node.getCommon(0).genesis().difficulty)];
   }
@@ -115,36 +114,9 @@
     let latestHeight = this.node.blockchain.latestHeight;
     if (latestHeight === 0) {
       return this.genesis();
-=======
-  /**
-   * Try to get the block header, if an error occurs, ban the node
-   * @param handler WireProtocol Handler
-   * @param latestHeight Start block number
-   * @param count Wanted blocks number
-   * @returns The block headers
-   */
-  private async _tryToGetHeader(handler: WireProtocolHandler, latestHeight: number, count: number) {
-    try {
-      const headers = await handler.getBlockHeaders(latestHeight, this.count);
-      return headers;
-    } catch (err) {
-      await this.node.banPeer(handler.peer.peerId, err instanceof PeerRequestTimeoutError ? 'timeout' : 'error');
-      throw err;
->>>>>>> 3ce253a7
     }
-  }
-
-  /**
-   * Find the same highest block with the local and target node
-   * @param handler WireProtocol handler
-   * @param latestHeight Recent block height
-   * @param counter Wanted blocks number
-   * @returns `-1` if not found, else the block number
-   */
-  private async _findAncient(handler: WireProtocolHandler, latestHeight: number, counter: number): Promise<number> {
-    while (counter > 0) {
+    while (latestHeight > 0) {
       const count = latestHeight >= this.count ? this.count : latestHeight;
-<<<<<<< HEAD
       latestHeight -= count - 1;
 
       let headers!: BlockHeader[];
@@ -157,12 +129,6 @@
         throw err;
       }
 
-=======
-      latestHeight -= count;
-      counter -= count;
-      let headers!: BlockHeader[];
-      headers = await this._tryToGetHeader(handler, latestHeight, this.count);
->>>>>>> 3ce253a7
       for (let i = headers.length - 1; i >= 0; i--) {
         try {
           const remoteHeader = headers[i];
@@ -182,64 +148,17 @@
         return this.genesis();
       }
     }
-    return -1;
-  }
-  /**
-   * Find the same highest block with the local and target node
-   * @param handler WireProtocolHandler of peer
-   * @returns The number of block
-   */
-  private async findAncient(handler: WireProtocolHandler): Promise<number> {
-    let latestHeight = this.node.blockchain.latestHeight;
-    if (latestHeight === 0) {
-      return 0;
-    }
-    const ifEnough = latestHeight > this.count * mult ? true : false;
-    const counter = ifEnough ? this.count * mult : latestHeight;
-    const result = await this._findAncient(handler, latestHeight, counter);
-    if (result !== -1) {
-      return result;
-    }
-    if (ifEnough) {
-      let end = latestHeight - counter;
-      let start = 0;
-      let result = -1;
-      let headers!: BlockHeader[];
-      while (start <= end) {
-        const check = Math.floor((start + end) / 2);
-        headers = await this._tryToGetHeader(handler, check, 1);
-        try {
-          const localHeader = await this.node.db.getHeader(headers[0].hash(), headers[0].number);
-          start = check + 1;
-          result = localHeader.number.toNumber();
-        } catch (err) {
-          if (err.type === 'NotFoundError') {
-            end = check - 1;
-            continue;
-          }
-          throw err;
-        }
-      }
-      if (result !== -1) {
-        return result;
-      }
-    }
     throw new Error('find acient failed');
   }
 
-<<<<<<< HEAD
-  private async syncWithPeerHandler(handler: WireProtocolHandler, bestHeight: number, bestTD: BN): Promise<boolean> {
-    const [localHeight, localHash, localTD] = await this.findAncient(handler);
-=======
   /**
    * Sync all blocks and state from peer starting from current height.
    * @param handler WireProtocolHandler of remote peer to sync with
    * @param bestHeight The highest height of the target node
    * @return Resolves when sync completed
    */
-  private async syncWithPeerHandler(handler: WireProtocolHandler, bestHeight: number): Promise<boolean> {
-    const localHeight = await this.findAncient(handler);
->>>>>>> 3ce253a7
+  private async syncWithPeerHandler(handler: WireProtocolHandler, bestHeight: number, bestTD: BN): Promise<boolean> {
+    const [localHeight, localHash, localTD] = await this.findAncient(handler);
     if (localHeight >= bestHeight) {
       return false;
     }
