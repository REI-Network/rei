import { BN } from 'ethereumjs-util';
import Heap from 'qheap';
import { Transaction, WrappedTransaction } from '@gxchain2/structure';
import { logger, createBNFunctionalMap } from '@gxchain2/utils';
import { txSlots, txCost } from './index';

/**
 * txSortedMap is a nonce->transaction hash map with a heap based index to allow
 * iterating over the contents in a nonce-incrementing way.
 */
export class TxSortedMap {
  readonly nonceToTx = createBNFunctionalMap<Transaction>();
  private readonly strict: boolean;
  private nonceHeap: Heap;
  private sortedTxCache?: Transaction[];
  private _slots: number = 0;

  constructor(strict: boolean) {
    this.strict = strict;
    this.resetNonceHeap();
  }

<<<<<<< HEAD
  private increaseSlots(txs: Transaction | Transaction[]) {
=======
  /**
   * Increase the slot of the map by given transactions
   * @param txs Given transactions
   */
  private increaseSlots(txs: TypedTransaction | TypedTransaction[]) {
>>>>>>> 3ce253a7
    txs = Array.isArray(txs) ? txs : [txs];
    for (const tx of txs) {
      this._slots += txSlots(tx);
    }
  }

<<<<<<< HEAD
  private decreaseSlots(txs: Transaction | Transaction[]) {
=======
  /**
   * Decrease the slot of the map by given transactions
   * @param txs Given transactions
   */
  private decreaseSlots(txs: TypedTransaction | TypedTransaction[]) {
>>>>>>> 3ce253a7
    txs = Array.isArray(txs) ? txs : [txs];
    for (const tx of txs) {
      this._slots -= txSlots(tx);
    }
    if (this._slots < 0) {
      this._slots = 0;
    }
  }

  /**
   * Reset nonceheap by given nonces
   * @param nonce Given nonces
   */
  private resetNonceHeap(nonce?: BN[] | IterableIterator<BN>) {
    this.nonceHeap = new Heap({ comparBefore: (a: BN, b: BN) => a.lt(b) });
    if (nonce) {
      for (const n of nonce) {
        this.nonceHeap.push(n);
      }
    }
  }

<<<<<<< HEAD
  private strictCheck(nonce: BN, invalids: Transaction[]) {
=======
  /**
   * Strictly check transactions and delete transactions
   * with nonce greater than the threshold
   * @param nonce Threshold number
   * @param invalids Invalid transactions array
   */
  private strictCheck(nonce: BN, invalids: TypedTransaction[]) {
>>>>>>> 3ce253a7
    if (this.strict) {
      for (const [key, value] of this.nonceToTx) {
        if (value.nonce.gt(nonce)) {
          invalids.push(value);
          this.nonceToTx.delete(key);
        }
      }
    }
  }

  get size() {
    return this.nonceToTx.size;
  }

  get slots() {
    return this._slots;
  }

  has(nonce: BN) {
    return this.nonceToTx.has(nonce);
  }

  /**
   * back removes all transactions from the map with a nonce greater than or equal
   * with the provided threshold. Every removed transaction is returned for any
   * post-removl maintenance.
   * @param nonce threshold
   * @returns removed transactions
   */
  back(nonce: BN) {
    const removed: Transaction[] = [];
    let nonceInHeap: BN = this.nonceHeap.peek();
    while (nonceInHeap && nonceInHeap.gte(nonce)) {
      const tx = this.nonceToTx.get(nonceInHeap)!;
      removed.push(tx);
      this.nonceToTx.delete(nonceInHeap);
      this.nonceHeap.remove();
      nonceInHeap = this.nonceHeap.peek();
    }
    this.decreaseSlots(removed);
    if (this.sortedTxCache) {
      this.sortedTxCache.splice(0, removed.length);
    }
    return removed;
  }

  /**
   * Forward removes all transactions from the map with a nonce lower than the
   * provided threshold. Every removed transaction is returned for any post-removal
   * maintenance.
   * @param nonce threshold
   * @returns removed transactions
   */
  forward(nonce: BN) {
    const removed: Transaction[] = [];
    let nonceInHeap: BN = this.nonceHeap.peek();
    while (nonceInHeap && nonceInHeap.lt(nonce)) {
      const tx = this.nonceToTx.get(nonceInHeap)!;
      removed.push(tx);
      this.nonceToTx.delete(nonceInHeap);
      this.nonceHeap.remove();
      nonceInHeap = this.nonceHeap.peek();
    }
    this.decreaseSlots(removed);
    if (this.sortedTxCache) {
      this.sortedTxCache.splice(0, removed.length);
    }
    return removed;
  }

  resize(size: number) {
    const removed: Transaction[] = [];
    if (this.size <= size) {
      return removed;
    }
    let keys = Array.from(this.nonceToTx.keys());
    while (keys.length > size && keys.length > 0) {
      const maxNonce = keys[keys.length - 1];
      removed.push(this.nonceToTx.get(maxNonce)!);
      this.nonceToTx.delete(maxNonce);
      keys.splice(keys.length - 1, 1);
    }
    this.resetNonceHeap(keys);
    this.decreaseSlots(removed);
    if (this.sortedTxCache) {
      this.sortedTxCache.splice(this.sortedTxCache.length - removed.length, removed.length);
    }
    return removed;
  }

<<<<<<< HEAD
  push(tx: Transaction, priceBump: number): { inserted: boolean; old?: Transaction } {
=======
  /**
   * push tries to insert a new transaction into the map, returning whether the
   * transaction was accepted, and if yes, any previous transaction it replaced.
   * @param tx Inserted transaction
   * @param priceBump Markup threshold
   * @returns Inserted state and replaced transaction
   */
  push(tx: TypedTransaction, priceBump: number): { inserted: boolean; old?: TypedTransaction } {
>>>>>>> 3ce253a7
    const nonce = tx.nonce;
    const old = this.nonceToTx.get(nonce);
    if (old) {
      if (tx.gasPrice.muln(100).lt(new BN(priceBump + 100).mul(old.gasPrice))) {
        return {
          inserted: false
        };
      }
      this.decreaseSlots(old);
    } else {
      this.nonceHeap.push(nonce);
    }
    this.nonceToTx.set(nonce, tx);
    this.increaseSlots(tx);
    this.sortedTxCache = undefined;
    return {
      inserted: true,
      old
    };
  }

<<<<<<< HEAD
  delete(nonce: BN): { deleted: boolean; invalids?: Transaction[] } {
=======
  /**
   * Remove deletes a transaction from the maintained list, returning whether the
   * transaction was found, and also returning any transaction invalidated due to
   * the deletion.
   * @param nonce Transaction nonce
   * @returns Deleted state and invaild transactions
   */
  delete(nonce: BN): { deleted: boolean; invalids?: TypedTransaction[] } {
>>>>>>> 3ce253a7
    const removedTx = this.nonceToTx.get(nonce);
    if (removedTx) {
      this.nonceToTx.delete(nonce);
      const invalids: Transaction[] = [];
      this.strictCheck(nonce, invalids);
      this.resetNonceHeap(this.nonceToTx.keys());
      this.decreaseSlots(invalids.concat(removedTx));
      this.sortedTxCache = undefined;
      return {
        deleted: true,
        invalids
      };
    }
    return {
      deleted: false
    };
  }

<<<<<<< HEAD
  filter(balance: BN, gasLimit: BN): { removed: Transaction[]; invalids: Transaction[] } {
=======
  /**
   * Filter removes all transactions from the list with a cost or gas limit higher
   * than the provided thresholds. Every removed transaction is returned for any
   *  post-removal maintenance.
   * @param balance Cost threshold
   * @param gasLimit Gas limit threshold
   * @returns removed and invalid transactions
   */
  filter(balance: BN, gasLimit: BN): { removed: TypedTransaction[]; invalids: TypedTransaction[] } {
>>>>>>> 3ce253a7
    let lowestNonce: BN | undefined;
    const removed: Transaction[] = [];
    for (const [key, value] of this.nonceToTx) {
      if (txCost(value).gt(balance) || value.gasLimit.gt(gasLimit)) {
        lowestNonce = lowestNonce ? (lowestNonce.gt(key) ? key : lowestNonce) : key;
        removed.push(value);
        this.nonceToTx.delete(key);
      }
    }
    const invalids: Transaction[] = [];
    if (lowestNonce) {
      this.strictCheck(lowestNonce, invalids);
    }
    this.decreaseSlots(invalids.concat(removed));
    this.sortedTxCache = undefined;
    return { removed, invalids };
  }

<<<<<<< HEAD
  ready(start: BN): Transaction[] {
=======
  /**
   * Ready retrieves a sequentially increasing list of transactions starting at the
   * provided nonce that is ready for processing.
   * @param start Start nonce
   * @returns Transactions removed from the list.
   */
  ready(start: BN): TypedTransaction[] {
>>>>>>> 3ce253a7
    const nonce = start.clone();
    const readies: Transaction[] = [];
    let nonceInHeap: BN = this.nonceHeap.peek();
    while (nonceInHeap && nonceInHeap.eq(nonce)) {
      readies.push(this.nonceToTx.get(nonceInHeap)!);
      this.nonceToTx.delete(nonceInHeap);
      this.nonceHeap.remove();
      nonce.iaddn(1);
      nonceInHeap = this.nonceHeap.peek();
    }
    this.decreaseSlots(readies);
    if (this.sortedTxCache) {
      this.sortedTxCache.splice(0, readies.length);
    }
    return readies;
  }

<<<<<<< HEAD
  clear(): Transaction[] {
=======
  /**
   * Clear the map and heap
   * @returns Removed transactions
   */
  clear(): TypedTransaction[] {
>>>>>>> 3ce253a7
    const removed = Array.from(this.nonceToTx.values());
    this.nonceToTx.clear();
    this.resetNonceHeap();
    this._slots = 0;
    this.sortedTxCache = undefined;
    return removed;
  }

<<<<<<< HEAD
  toList(): Transaction[] {
=======
  /**
   * toList creates a nonce-sorted slice of transactions,
   * copys nonceToTx
   * @returns
   */
  toList(): TypedTransaction[] {
>>>>>>> 3ce253a7
    if (this.sortedTxCache) {
      return this.sortedTxCache;
    }
    this.sortedTxCache = [];
    for (const [key, value] of this.nonceToTx) {
      this.sortedTxCache.push(value);
    }
    return this.sortedTxCache;
  }

  /**
   * List all transactions in map
   */
  ls() {
    for (const [key, value] of this.nonceToTx) {
      logger.info('---');
      logger.info(new WrappedTransaction(value).toRPCJSON());
    }
  }
}<|MERGE_RESOLUTION|>--- conflicted
+++ resolved
@@ -20,30 +20,22 @@
     this.resetNonceHeap();
   }
 
-<<<<<<< HEAD
-  private increaseSlots(txs: Transaction | Transaction[]) {
-=======
   /**
    * Increase the slot of the map by given transactions
    * @param txs Given transactions
    */
-  private increaseSlots(txs: TypedTransaction | TypedTransaction[]) {
->>>>>>> 3ce253a7
+  private increaseSlots(txs: Transaction | Transaction[]) {
     txs = Array.isArray(txs) ? txs : [txs];
     for (const tx of txs) {
       this._slots += txSlots(tx);
     }
   }
 
-<<<<<<< HEAD
-  private decreaseSlots(txs: Transaction | Transaction[]) {
-=======
   /**
    * Decrease the slot of the map by given transactions
    * @param txs Given transactions
    */
-  private decreaseSlots(txs: TypedTransaction | TypedTransaction[]) {
->>>>>>> 3ce253a7
+  private decreaseSlots(txs: Transaction | Transaction[]) {
     txs = Array.isArray(txs) ? txs : [txs];
     for (const tx of txs) {
       this._slots -= txSlots(tx);
@@ -66,17 +58,13 @@
     }
   }
 
-<<<<<<< HEAD
-  private strictCheck(nonce: BN, invalids: Transaction[]) {
-=======
   /**
    * Strictly check transactions and delete transactions
    * with nonce greater than the threshold
    * @param nonce Threshold number
    * @param invalids Invalid transactions array
    */
-  private strictCheck(nonce: BN, invalids: TypedTransaction[]) {
->>>>>>> 3ce253a7
+  private strictCheck(nonce: BN, invalids: Transaction[]) {
     if (this.strict) {
       for (const [key, value] of this.nonceToTx) {
         if (value.nonce.gt(nonce)) {
@@ -167,9 +155,6 @@
     return removed;
   }
 
-<<<<<<< HEAD
-  push(tx: Transaction, priceBump: number): { inserted: boolean; old?: Transaction } {
-=======
   /**
    * push tries to insert a new transaction into the map, returning whether the
    * transaction was accepted, and if yes, any previous transaction it replaced.
@@ -177,8 +162,7 @@
    * @param priceBump Markup threshold
    * @returns Inserted state and replaced transaction
    */
-  push(tx: TypedTransaction, priceBump: number): { inserted: boolean; old?: TypedTransaction } {
->>>>>>> 3ce253a7
+  push(tx: Transaction, priceBump: number): { inserted: boolean; old?: Transaction } {
     const nonce = tx.nonce;
     const old = this.nonceToTx.get(nonce);
     if (old) {
@@ -200,9 +184,6 @@
     };
   }
 
-<<<<<<< HEAD
-  delete(nonce: BN): { deleted: boolean; invalids?: Transaction[] } {
-=======
   /**
    * Remove deletes a transaction from the maintained list, returning whether the
    * transaction was found, and also returning any transaction invalidated due to
@@ -210,8 +191,7 @@
    * @param nonce Transaction nonce
    * @returns Deleted state and invaild transactions
    */
-  delete(nonce: BN): { deleted: boolean; invalids?: TypedTransaction[] } {
->>>>>>> 3ce253a7
+  delete(nonce: BN): { deleted: boolean; invalids?: Transaction[] } {
     const removedTx = this.nonceToTx.get(nonce);
     if (removedTx) {
       this.nonceToTx.delete(nonce);
@@ -230,9 +210,6 @@
     };
   }
 
-<<<<<<< HEAD
-  filter(balance: BN, gasLimit: BN): { removed: Transaction[]; invalids: Transaction[] } {
-=======
   /**
    * Filter removes all transactions from the list with a cost or gas limit higher
    * than the provided thresholds. Every removed transaction is returned for any
@@ -241,8 +218,7 @@
    * @param gasLimit Gas limit threshold
    * @returns removed and invalid transactions
    */
-  filter(balance: BN, gasLimit: BN): { removed: TypedTransaction[]; invalids: TypedTransaction[] } {
->>>>>>> 3ce253a7
+  filter(balance: BN, gasLimit: BN): { removed: Transaction[]; invalids: Transaction[] } {
     let lowestNonce: BN | undefined;
     const removed: Transaction[] = [];
     for (const [key, value] of this.nonceToTx) {
@@ -261,17 +237,13 @@
     return { removed, invalids };
   }
 
-<<<<<<< HEAD
-  ready(start: BN): Transaction[] {
-=======
   /**
    * Ready retrieves a sequentially increasing list of transactions starting at the
    * provided nonce that is ready for processing.
    * @param start Start nonce
    * @returns Transactions removed from the list.
    */
-  ready(start: BN): TypedTransaction[] {
->>>>>>> 3ce253a7
+  ready(start: BN): Transaction[] {
     const nonce = start.clone();
     const readies: Transaction[] = [];
     let nonceInHeap: BN = this.nonceHeap.peek();
@@ -289,15 +261,11 @@
     return readies;
   }
 
-<<<<<<< HEAD
-  clear(): Transaction[] {
-=======
   /**
    * Clear the map and heap
    * @returns Removed transactions
    */
-  clear(): TypedTransaction[] {
->>>>>>> 3ce253a7
+  clear(): Transaction[] {
     const removed = Array.from(this.nonceToTx.values());
     this.nonceToTx.clear();
     this.resetNonceHeap();
@@ -306,16 +274,12 @@
     return removed;
   }
 
-<<<<<<< HEAD
-  toList(): Transaction[] {
-=======
   /**
    * toList creates a nonce-sorted slice of transactions,
    * copys nonceToTx
    * @returns
    */
-  toList(): TypedTransaction[] {
->>>>>>> 3ce253a7
+  toList(): Transaction[] {
     if (this.sortedTxCache) {
       return this.sortedTxCache;
     }
