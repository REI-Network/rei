--- conflicted
+++ resolved
@@ -30,16 +30,14 @@
    * Max receipts cache size
    */
   receiptsCacheSize?: number;
-  /**
-<<<<<<< HEAD
-   * Miner options
-   */
-=======
+  /*
    * Evm implementation type
    */
   evm?: string;
 
->>>>>>> 7351d359
+  /**
+   * Miner options
+   */
   mine: ConsensusEngineConstructorOptions;
   /**
    * Network options
