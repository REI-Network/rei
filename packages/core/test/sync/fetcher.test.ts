import { BN } from 'ethereumjs-util';
import { expect, assert } from 'chai';
import { Common } from '@rei-network/common';
import { Block, BlockHeader, Transaction } from '@rei-network/structure';
import { setLevel } from '@rei-network/utils';
import { BlockSync, BlockSyncBackend, BlockSyncValidateBackend } from '../../src/sync/full/blockSync';
import { HandlerPool, GetHandlerTimeoutError } from '../../src/protocols/handlerPool';

setLevel('silent');
const common = new Common({ chain: 'rei-testnet' });
common.setHardforkByBlockNumber(0);
const decl = 10;

class MockFetcherBackend implements BlockSyncBackend, BlockSyncValidateBackend {
  lastestNumber?: BN;

  async processAndCommitBlock(block: Block) {
    if (this.lastestNumber !== undefined && !this.lastestNumber.addn(1).eq(block.header.number)) {
      throw new Error('process invalid block');
    }
    this.lastestNumber = block.header.number.clone();

    await new Promise((r) => setTimeout(r, 1));

    return true;
  }

  reset() {
    this.lastestNumber = undefined;
  }

  async handlePeerError(prefix: string, peerId: string, reason: string) {}

  validateHeaders(parent: BlockHeader | undefined, headers: BlockHeader[]): BlockHeader {
    return headers[headers.length - 1];
  }

  validateBodies() {}

  async validateBlocks() {}
}

class MockProtocolHandler {
  peer: any;
  readonly index: number;
  readonly protocol: MockProtocol;

  readonly downloadHeaders = new Set<number>();
  readonly downloadBodies = new Set<number>();
  throwError = false;

  constructor(index: number, protocol: MockProtocol) {
    this.index = index;
    this.protocol = protocol;
    this.peer = { peerId: `${index}` };
  }

  get id() {
<<<<<<< HEAD
    return this.peer.peerId;
=======
    return this.index.toString();
>>>>>>> 68b61a35
  }

  reset() {
    this.downloadHeaders.clear();
    this.downloadBodies.clear();
    this.throwError = false;
  }

  async getBlockHeaders(start: BN, count: BN) {
    const headers: BlockHeader[] = [];
    for (let i = 0; i < count.toNumber(); i++) {
      const num = start.toNumber() + i;
      if (this.downloadHeaders.has(num)) {
        throw new Error('repeated download header:' + num);
      }
      this.downloadHeaders.add(num);

      headers.push(
        BlockHeader.fromHeaderData(
          {
            number: new BN(num)
          },
          { common, hardforkByBlockNumber: true }
        )
      );
    }
    await new Promise((r) => setTimeout(r, decl));
    return headers;
  }

  async getBlockBodies(headers: BlockHeader[]) {
    await new Promise((r) => setTimeout(r, decl));
    if (this.protocol.throwError) {
      this.protocol.throwError = false;
      this.throwError = true;
      throw new Error('failed');
    } else {
      headers.forEach((header) => {
        const num = header.number.toNumber();
        if (this.downloadBodies.has(num)) {
          throw new Error('repeated download body:' + num);
        }
        this.downloadBodies.add(num);
      });
      return new Array<Transaction[]>(headers.length).fill([]);
    }
  }
}

class MockHandlerPool extends HandlerPool<MockProtocolHandler> {
  timeout: number = 0;

  reset() {
    this.timeout = 0;
  }

  async get() {
    if (this.timeout !== 0) {
      const timeout = this.timeout;
      this.timeout = 0;
      await new Promise((r) => setTimeout(r, timeout));
      throw new GetHandlerTimeoutError('ProtocolPool get handler timeout');
    } else {
      return super.get();
    }
  }
}

class MockProtocol {
  readonly pool = new MockHandlerPool();
  throwError = false;

  reset() {
    this.throwError = false;
  }
}

describe('Fetcher', () => {
  const backend = new MockFetcherBackend();
  const protocol = new MockProtocol();
  let targetHandler!: MockProtocolHandler;
  for (let i = 0; i < 10; i++) {
    protocol.pool.add((targetHandler = new MockProtocolHandler(i, protocol)));
  }

  afterEach(() => {
    for (const handler of protocol.pool.handlers) {
      handler.reset();
    }
    protocol.reset();
    protocol.pool.reset();
    backend.reset();
  });

  it('should fetch successfully', async () => {
    const fetcher = new BlockSync({ common, backend, validateBackend: backend, maxGetBlockHeaders: new BN(decl), downloadBodiesLimit: 5 });
    const start = new BN(0);
    const totalCount = new BN(decl * 10);
    await fetcher.fetch(start, totalCount, targetHandler as any);

    expect(backend.lastestNumber?.toString()).be.equal(totalCount.sub(start).subn(1).toString());

    const downloadBodies = new Set<number>();
    for (const handler of protocol.pool.handlers) {
      if (handler === targetHandler) {
        expect(handler.downloadHeaders.size).be.equal(totalCount.toNumber());
      } else {
        expect(handler.downloadHeaders.size).be.equal(0);
      }

      for (const num of handler.downloadBodies) {
        if (downloadBodies.has(num)) {
          assert.fail('repeated download bodies');
        }
        downloadBodies.add(num);
      }
    }
    expect(downloadBodies.size).be.equal(totalCount.toNumber());
  });

  it('should fetch failed(get peer timeout)', async () => {
    const fetcher = new BlockSync({ common, backend, validateBackend: backend, maxGetBlockHeaders: new BN(decl), downloadBodiesLimit: 5 });
    const start = new BN(0);
    const totalCount = new BN(decl * 10);

    setTimeout(() => {
      protocol.pool.timeout = 5;
    }, 30);

    await fetcher.fetch(start, totalCount, targetHandler as any);

    const num = backend.lastestNumber?.toNumber();
    expect(num === undefined || num < totalCount.toNumber()).be.true;
  });

  it('should fetch successfully(retry get bodies)', async () => {
    const fetcher = new BlockSync({ common, backend, validateBackend: backend, maxGetBlockHeaders: new BN(decl), downloadBodiesLimit: 5 });
    const start = new BN(0);
    const totalCount = new BN(decl * 10);

    setTimeout(() => {
      protocol.throwError = true;
    }, 30);

    await fetcher.fetch(start, totalCount, targetHandler as any);

    expect(backend.lastestNumber?.toString()).be.equal(totalCount.sub(start).subn(1).toString());

    let throwError = false;
    const downloadBodies = new Set<number>();
    for (const handler of protocol.pool.handlers) {
      if (handler === targetHandler) {
        expect(handler.downloadHeaders.size).be.equal(totalCount.toNumber());
      } else {
        expect(handler.downloadHeaders.size).be.equal(0);
      }

      for (const num of handler.downloadBodies) {
        if (downloadBodies.has(num)) {
          assert.fail('repeated download bodies');
        }
        downloadBodies.add(num);
      }

      throwError = throwError || handler.throwError;
    }
    expect(downloadBodies.size).be.equal(totalCount.toNumber());

    expect(throwError).be.true;
  });
});<|MERGE_RESOLUTION|>--- conflicted
+++ resolved
@@ -56,11 +56,7 @@
   }
 
   get id() {
-<<<<<<< HEAD
-    return this.peer.peerId;
-=======
     return this.index.toString();
->>>>>>> 68b61a35
   }
 
   reset() {
