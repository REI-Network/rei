--- conflicted
+++ resolved
@@ -16,12 +16,7 @@
         "mocha": "^9.0.2"
     },
     "dependencies": {
-<<<<<<< HEAD
-        "@rei-network/common": "^0.0.4",
-=======
-        "@gxchain2-ethereumjs/blockchain": "^5.4.3",
         "@rei-network/common": "^0.0.6",
->>>>>>> 0c4c9311
         "@rei-network/structure": "^0.0.2",
         "@rei-network/utils": "^0.0.2",
         "encoding-down": "^6.3.0",
