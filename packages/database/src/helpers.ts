import { BN, rlp, toBuffer } from 'ethereumjs-util';
import { Block, BlockHeader, Receipt } from '@rei-network/structure';
import { DBOp, DBTarget } from './operation';
import { bufBE8 } from './constants';

/*
 * This extra helper file serves as an interface between the blockchain API functionality
 * and the DB operations from `db/operation.ts` and also handles the right encoding of the keys
 */

export function DBSetTD(TD: BN, blockNumber: BN, blockHash: Buffer): DBOp {
  return DBOp.set(DBTarget.TotalDifficulty, rlp.encode(TD), {
    blockNumber,
    blockHash
  });
}

/*
 * This method accepts either a BlockHeader or a Block and returns a list of DatabaseOperation instances
 *
 * - A "Set Header Operation" is always added
 * - A "Set Body Operation" is only added if the body is not empty (it has transactions/uncles) or if the block is the genesis block
 * (if there is a header but no block saved the DB will implicitly assume the block to be empty)
 */
export function DBSetBlockOrHeader(blockBody: Block | BlockHeader): DBOp[] {
  const header: BlockHeader = blockBody instanceof Block ? blockBody.header : blockBody;
  const dbOps: DBOp[] = [];

  const blockNumber = header.number;
  const blockHash = header.hash();

  const headerValue = header.serialize();
  dbOps.push(
    DBOp.set(DBTarget.Header, headerValue, {
      blockNumber,
      blockHash
    })
  );

  const isGenesis = header.number.eqn(0);

  if (isGenesis || (blockBody instanceof Block && (blockBody.transactions.length || blockBody.uncleHeaders.length))) {
    const bodyValue = rlp.encode(blockBody.raw().slice(1));
    dbOps.push(
      DBOp.set(DBTarget.Body, bodyValue, {
        blockNumber,
        blockHash
      })
    );
  }

  return dbOps;
}

export function DBSetHashToNumber(blockHash: Buffer, blockNumber: BN): DBOp {
  const blockNumber8Byte = bufBE8(blockNumber);
  return DBOp.set(DBTarget.HashToNumber, blockNumber8Byte, {
    blockHash
  });
}

export function DBSaveLookups(blockHash: Buffer, blockNumber: BN): DBOp[] {
  const ops: DBOp[] = [];
  ops.push(DBOp.set(DBTarget.NumberToHash, blockHash, { blockNumber }));

  const blockNumber8Bytes = bufBE8(blockNumber);
  ops.push(
    DBOp.set(DBTarget.HashToNumber, blockNumber8Bytes, {
      blockHash
    })
  );
  return ops;
}

/**
 * Create Receipts operation for the given receipts
 * @param receipts - Target receipts
 * @param blockHash - Block hash
 * @param blockNumber - Block number
 * @returns New operation
 */
export function DBSaveReceipts(receipts: Receipt[], blockHash: Buffer, blockNumber: BN) {
  return DBOp.set(DBTarget.Receipts, rlp.encode(receipts.map((r) => r.raw())), {
    blockHash,
    blockNumber
  });
}

/**
 * Create TxLookup operations for all transactions of the given block
 * @param block - Target block
 * @returns Array of operations
 */
export function DBSaveTxLookup(block: Block): DBOp[] {
  const dbOps: DBOp[] = [];
  const blockNumber = block.header.number;

  for (const tx of block.transactions) {
    dbOps.push(
      DBOp.set(DBTarget.TxLookup, toBuffer(blockNumber), {
        txHash: tx.hash()
      })
    );
  }

  return dbOps;
}

/**
 * Create BloomBits operation for the given section
 * @param bit - Bit index of target section
 * @param section - Section number
 * @param hash - Hash of the last block header of the target section
 * @param bits - Bloom bits data
 * @returns New operation
 */
export function DBSaveBloomBits(bit: number, section: BN, hash: Buffer, bits: Buffer) {
  return DBOp.set(DBTarget.BloomBits, bits, { bit, section, hash });
}

/**
 * Create BloomBitsSectionCount operation
 * @param section - Section number
 * @returns  New operation
 */
export function DBSaveBloomBitsSectionCount(section: BN) {
  return DBOp.set(DBTarget.BloomBitsSectionCount, section.toString());
}

/**
 * Create a operation to delete BloomBitsSectionCount
 * @returns New operation
 */
export function DBDeleteBloomBitsSectionCount() {
  return DBOp.del(DBTarget.BloomBitsSectionCount);
}

/**
 * Create a operation to save snapshot account
 * @param accountHash - Account hash
 * @param serializedAccount - Serialized account
 * @returns New operation
 */
export function DBSaveSerializedSnapAccount(accountHash: Buffer, serializedAccount: Buffer) {
  return DBOp.set(DBTarget.SnapAccount, serializedAccount, { accountHash });
}

/**
 * Create a operation to delete snapshot account
 * @param accountHash - Account hash
 * @returns New operation
 */
export function DBDeleteSnapAccount(accountHash: Buffer) {
  return DBOp.del(DBTarget.SnapAccount, { accountHash });
}

/**
 * Create a operation to save snapshot account storage
 * @param accountHash - Account hash
 * @param storageHash - Storage hash
 * @param storageValue - Storage value
 * @returns New operation
 */
export function DBSaveSnapStorage(accountHash: Buffer, storageHash: Buffer, storageValue: Buffer) {
  return DBOp.set(DBTarget.SnapStorage, storageValue, { accountHash, storageHash });
}

/**
 * Create a operation to delete snapshot account storage
 * @param accountHash - Account hash
 * @param storageHash - Storage hash
 * @returns New operation
 */
export function DBDeleteSnapStorage(accountHash: Buffer, storageHash: Buffer) {
  return DBOp.del(DBTarget.SnapStorage, { accountHash, storageHash });
}

/**
 * Create a operation to save snapshot root
 * @param root
 * @returns New operation
 */
export function DBSaveSnapRoot(root: Buffer) {
  return DBOp.set(DBTarget.SnapRoot, root);
}

/**
 * Create a operation to delete snapshot root
 * @returns New operation
 */
export function DBDeleteSnapRoot() {
  return DBOp.del(DBTarget.SnapRoot);
}

/**
 * Create a operation to save snapshot journal
 * @param journal
 * @returns New operation
 */
export function DBSaveSnapJournal(journal: Buffer) {
  return DBOp.set(DBTarget.SnapJournal, journal);
}

/**
 * Create a operation to delete snapshot journal
 * @returns New operation
 */
export function DBDeleteSnapJournal() {
  return DBOp.del(DBTarget.SnapJournal);
}
/**
 * Create a operation to save snapshot generator
 * @param generator
 * @returns New operation
 */
export function DBSaveSnapGenerator(generator: Buffer) {
  return DBOp.set(DBTarget.SnapGenerator, generator);
}

/**
<<<<<<< HEAD
 * Create a operation to delete snapshot generator
 * @returns New operation
 */
export function DBDeleteSnapGenerator() {
  return DBOp.del(DBTarget.SnapGenerator);
}

/**
 * Create a operation to save snapshot disabled
 * @returns New operation
 */
export function DBSaveSnapDisabled() {
  return DBOp.set(DBTarget.SnapDisabled, ['42'.charCodeAt(0), '42'.charCodeAt(1)]);
}

/**
 * Create a operation to delete snapshot disabled
 * @returns
 */
export function DBDeleteSnapDisabled() {
  return DBOp.del(DBTarget.SnapDisabled);
}

/**
 * Create a operation to save snapshot recovery
 * @returns
 */
export function DBSaveSnapRecoveryNumber(number: BN) {
  const buf = Buffer.alloc(8);
  buf.writeBigInt64BE(BigInt(number.toString()));
  return DBOp.set(DBTarget.SnapRecovery, buf);
}

/**
 * Create a operation to delete snapshot recovery
 * @returns
 */
export function DBDeleteSnapRecoveryNumber() {
  return DBOp.del(DBTarget.SnapRecovery);
=======
 * Create a operation to save snapshot sync progress
 * @param progress
 * @returns New operation
 */
export function DBSaveSnapSyncProgress(progress: Buffer) {
  return DBOp.set(DBTarget.SnapSyncProgress, progress);
>>>>>>> 56ab6dc1
}<|MERGE_RESOLUTION|>--- conflicted
+++ resolved
@@ -218,7 +218,6 @@
 }
 
 /**
-<<<<<<< HEAD
  * Create a operation to delete snapshot generator
  * @returns New operation
  */
@@ -258,12 +257,12 @@
  */
 export function DBDeleteSnapRecoveryNumber() {
   return DBOp.del(DBTarget.SnapRecovery);
-=======
+}
+/**
  * Create a operation to save snapshot sync progress
  * @param progress
  * @returns New operation
  */
 export function DBSaveSnapSyncProgress(progress: Buffer) {
   return DBOp.set(DBTarget.SnapSyncProgress, progress);
->>>>>>> 56ab6dc1
 }