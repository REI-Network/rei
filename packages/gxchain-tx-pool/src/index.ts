--- conflicted
+++ resolved
@@ -122,7 +122,7 @@
   private globalQueue: number;
 
   private priced: TxPricedList;
-  private journal: Jonunal;
+  private journal?: Jonunal;
 
   constructor(options: TxPoolOptions) {
     this.txMaxSize = options.txMaxSize || 32768 * 4;
@@ -134,39 +134,12 @@
     this.globalQueue = options.globalQueue || 1024;
 
     this.node = options.node;
-<<<<<<< HEAD
-    const bufferCompare = (a: Buffer, b: Buffer) => {
-      if (a.length < b.length) {
-        return -1;
-      }
-      if (a.length > b.length) {
-        return 1;
-      }
-      for (let i = 0; i < a.length; i++) {
-        if (a[i] < b[i]) {
-          return -1;
-        }
-        if (a[i] > b[i]) {
-          return 1;
-        }
-      }
-      return 0;
-    };
-    this.accounts = new FunctionalMap<Buffer, TxPoolAccount>(bufferCompare);
-    this.txs = new FunctionalMap<Buffer, WrappedTransaction>(bufferCompare);
-    this.locals = new FunctionalMap<Buffer, boolean>(bufferCompare);
-    this.priced = new TxPricedList(this.txs);
-    this.journal = new Jonunal(options.journal || 'transactions.rlp', this.node);
-    try {
-      this.journal.load(this.addLocal);
-      this.journal.rotate(this.local());
-    } catch {}
-=======
     this.accounts = createBufferFunctionalMap<TxPoolAccount>();
     this.txs = createBufferFunctionalMap<WrappedTransaction>();
     this.locals = createBufferFunctionalSet();
-
->>>>>>> e27ae109
+    this.priced = new TxPricedList(this.txs);
+    this.journal = new Jonunal(options.journal || 'transactions.rlp', this.node);
+
     this.initPromise = this.init();
   }
 
@@ -231,6 +204,10 @@
     }
     this.currentHeader = this.node.blockchain.latestBlock.header;
     this.currentStateManager = await this.node.getStateManager(this.currentHeader.stateRoot);
+    if (this.journal) {
+      await this.journal.load(this.addLocal);
+      await this.journal.rotate(this.local());
+    }
   }
 
   private getAccount(addr: Address): TxPoolAccount {
@@ -339,11 +316,13 @@
       let islocal = true;
       if (txSlots(tx) + this.txs.size > this.globalSlots + this.globalQueue) {
         if (this.priced.underpriced(tx)) {
-          return;
+          results.push(false);
+          continue;
         }
         const [drop, success] = this.priced.discard(this.getAllSolt() - (this.globalSlots + this.globalQueue), true);
         if (!success) {
-          return;
+          results.push(false);
+          continue;
         }
         if (drop) {
           for (const tx of drop) {
@@ -352,7 +331,7 @@
             if (account?.hasPending()) {
               account.pending.delete(tx.transaction.nonce);
             }
-            if (account?.hasPending()) {
+            if (account?.hasQueue()) {
               account.queue.delete(tx.transaction.nonce);
             }
           }
@@ -367,13 +346,10 @@
         }
       }
       // journalTx
-<<<<<<< HEAD
       if (this.journal) {
         this.journal.insert(tx);
       }
-=======
       results.push(true);
->>>>>>> e27ae109
     }
     const flag = results.reduce((a, b) => a || b, false);
     if (flag && !force && dirtyAddrs.length > 0) {
