import { BN, Address, bufferToHex } from 'ethereumjs-util';
import Heap from 'qheap';
import { FunctionalMap, createBufferFunctionalMap, FunctionalSet, createBufferFunctionalSet, AsyncChannel, Aborter, logger } from '@gxchain2/utils';
import { Transaction, WrappedTransaction } from '@gxchain2/tx';
import { StateManager } from '@gxchain2/state-manager';
import { Blockchain } from '@gxchain2/blockchain';
import { BlockHeader, Block, BlockBodyBuffer } from '@gxchain2/block';
import { Database } from '@gxchain2/database';
import { Common } from '@gxchain2/common';
import { TxSortedMap } from './txmap';
import { PendingTxMap } from './pendingmap';
import { TxPricedList } from './txpricedlist';
import { Jonunal } from './jonunal';

export interface INode {
  db: Database;
  common: Common;
  blockchain: Blockchain;
  getStateManager(root: Buffer): Promise<StateManager>;
  addPendingTxs: (txs: (Transaction | WrappedTransaction)[]) => Promise<boolean[]>;
  miner: {
    gasLimit: BN;
  };
}

export function txSlots(tx: WrappedTransaction) {
  return Math.ceil(tx.size / 32768);
}

export function txCost(tx: WrappedTransaction) {
  return tx.transaction.value.add(tx.transaction.gasPrice.mul(tx.transaction.gasLimit));
}

export function checkTxIntrinsicGas(tx: WrappedTransaction) {
  const gas = tx.transaction.toCreationAddress() ? new BN(53000) : new BN(21000);
  const nz = new BN(0);
  const z = new BN(0);
  for (const b of tx.transaction.data) {
    (b !== 0 ? nz : z).iaddn(1);
  }
  gas.iadd(nz.muln(16));
  gas.iadd(z.muln(4));
  return gas.lte(uint64Max) && gas.lte(tx.transaction.gasLimit);
}

const uint64Max = new BN(Buffer.from('ffffffffffffffff', 'hex'));

export interface TxPoolOptions {
  txMaxSize?: number;

  priceLimit?: BN;
  priceBump?: number;

  accountSlots?: number;
  globalSlots?: number;
  accountQueue?: number;
  globalQueue?: number;

  journal: string;

  node: INode;
  lifetime?: number;
  interval?: number;
}

class TxPoolAccount {
  private readonly getNonce: () => Promise<BN>;
  private _pending?: TxSortedMap;
  private _queue?: TxSortedMap;
  private _pendingNonce?: BN;
  timestamp: number = 0;

  constructor(getNonce: () => Promise<BN>) {
    this.getNonce = getNonce;
  }

  get pending() {
    return this._pending ? this._pending : (this._pending = new TxSortedMap(true));
  }

  get queue() {
    return this._queue ? this._queue : (this._queue = new TxSortedMap(false));
  }

  hasPending() {
    return this._pending && this._pending.size > 0;
  }

  hasQueue() {
    return this._queue && this._queue.size > 0;
  }

  async getPendingNonce() {
    if (!this._pendingNonce) {
      this._pendingNonce = await this.getNonce();
    }
    return this._pendingNonce.clone();
  }

  updatePendingNonce(nonce: BN, lower: boolean = false) {
    if (!this._pendingNonce || (lower ? this._pendingNonce.gt(nonce) : this._pendingNonce.lt(nonce))) {
      this._pendingNonce = nonce.clone();
    }
  }
}

type AddTxsResult = { results: boolean[]; readies?: Map<Buffer, WrappedTransaction[]> };

type AddTxs = {
  txs: WrappedTransaction[];
  resolve: (result: AddTxsResult) => void;
};

export class TxPool {
  private aborter = new Aborter();

  private readonly accounts: FunctionalMap<Buffer, TxPoolAccount>;
  private readonly locals: FunctionalSet<Buffer>;
  private readonly txs: FunctionalMap<Buffer, WrappedTransaction>;
  private readonly node: INode;
  private readonly initPromise: Promise<void>;

  private currentHeader!: BlockHeader;
  private currentStateManager!: StateManager;

  private txMaxSize: number;

  private priceLimit: BN;
  private priceBump: number;

  private accountSlots: number;
  private globalSlots: number;
  private accountQueue: number;
  private globalQueue: number;
  private globalAllSlots: number;

  private priced: TxPricedList;
  private journal?: Jonunal;
  private lifetime: number;
  private interval: number;

  constructor(options: TxPoolOptions) {
    this.txMaxSize = options.txMaxSize || 32768 * 4;
    this.priceLimit = options.priceLimit || new BN(1);
    this.priceBump = options.priceBump || 10;
    this.accountSlots = options.accountSlots || 16;
    this.globalSlots = options.globalSlots || 4096;
    this.accountQueue = options.accountQueue || 64;
    this.globalQueue = options.globalQueue || 1024;
    this.globalAllSlots = 0;
    this.lifetime = 60000;
    this.interval = 10000;

    this.node = options.node;
    this.accounts = createBufferFunctionalMap<TxPoolAccount>();
    this.txs = createBufferFunctionalMap<WrappedTransaction>();
    this.locals = createBufferFunctionalSet();
    this.priced = new TxPricedList(this.txs);
    this.journal = new Jonunal(options.journal, this.node);

    this.initPromise = this.init();
<<<<<<< HEAD

    this.newBlockLoop();
    this.addTxsLoop();
    this.loop();
=======
>>>>>>> 9181c950
  }

  async abort() {
    await this.aborter.abort();
  }

<<<<<<< HEAD
  private async newBlockLoop() {
    await this.initPromise;
    for await (let newBlock of this.newBlockQueue.generator()) {
      try {
        const getBlock = async (hash: Buffer, number: BN) => {
          const header = await this.node.db.getHeader(hash, number);
          let bodyBuffer: BlockBodyBuffer | undefined;
          try {
            bodyBuffer = await this.node.db.getBody(hash, number);
          } catch (err) {
            if (err.type !== 'NotFoundError') {
              throw err;
            }
          }

          return Block.fromBlockData(
            {
              header: header,
              transactions: bodyBuffer ? bodyBuffer[0].map((rawTx) => Transaction.fromValuesArray(rawTx, { common: this.node.common })) : []
            },
            { common: this.node.common }
          );
        };

        const originalNewBlock = newBlock;
        let oldBlock = await getBlock(this.currentHeader.hash(), this.currentHeader.number);
        let discarded: WrappedTransaction[] = [];
        const included = createBufferFunctionalSet();
        while (oldBlock.header.number.gt(newBlock.header.number)) {
          discarded = discarded.concat(oldBlock.transactions.map((tx) => new WrappedTransaction(tx)));
          oldBlock = await getBlock(oldBlock.header.parentHash, oldBlock.header.number.subn(1));
        }
        while (newBlock.header.number.gt(oldBlock.header.number)) {
          for (const tx of newBlock.transactions) {
            included.add(tx.hash());
          }
          newBlock = await getBlock(newBlock.header.parentHash, newBlock.header.number.subn(1));
        }
        while (!oldBlock.hash().equals(newBlock.hash())) {
          discarded = discarded.concat(oldBlock.transactions.map((tx) => new WrappedTransaction(tx)));
          oldBlock = await getBlock(oldBlock.header.parentHash, oldBlock.header.number.subn(1));
          for (const tx of newBlock.transactions) {
            included.add(tx.hash());
          }
          newBlock = await getBlock(newBlock.header.parentHash, newBlock.header.number.subn(1));
        }
        const reinject: WrappedTransaction[] = [];
        for (const tx of discarded) {
          if (!included.has(tx.transaction.hash())) {
            reinject.push(tx);
          }
        }
        this.currentHeader = originalNewBlock.header;
        this.currentStateManager = await this.node.getStateManager(this.currentHeader.stateRoot);
        await this._addTxs(reinject, true);
        await this.demoteUnexecutables();
        this.truncatePending();
        this.truncateQueue();
      } catch (err) {
        logger.error('TxPool::newBlockLoop, catch error:', err);
      }
    }
  }

  private async addTxsLoop() {
    await this.initPromise;
    for await (const addTxs of this.addTxsQueue.generator()) {
      try {
        const result = await this._addTxs(addTxs.txs, false);
        this.truncatePending();
        this.truncateQueue();
        addTxs.resolve(result);
      } catch (err) {
        addTxs.resolve({ results: new Array<boolean>(addTxs.txs.length).fill(false) });
        logger.error('TxPool::addTxsLoop, catch error:', err);
      }
    }
  }

  private local(): Map<Buffer, WrappedTransaction[]> {
    let txs = createBufferFunctionalMap<WrappedTransaction[]>();
    for (const addrBuf of this.locals) {
      let account = this.accounts.get(addrBuf);
      if (account?.hasPending()) {
        let transactions = txs.get(addrBuf);
        if (transactions) {
          const listtxs = account.pending.toList();
          for (const tx of listtxs) {
            transactions.push(tx);
          }
        } else {
          txs.set(addrBuf, account.pending.toList());
        }
      }
      if (account?.hasQueue()) {
        let transactions = txs.get(addrBuf);
        if (transactions) {
          const listtxs = account.queue.toList();
          for (const tx of listtxs) {
            transactions.push(tx);
          }
        } else {
          txs.set(addrBuf, account.queue.toList());
        }
      }
    }
    return txs;
  }

  private async loop() {
    await this.initPromise;
    while (!this.aborter.isAborted) {
      await this.aborter.abortablePromise(new Promise((r) => setTimeout(r, this.interval)));
      for (const [addr, account] of this.accounts) {
        if (account.hasQueue() && Date.now() - account.timestamp > this.lifetime) {
          const queue: WrappedTransaction[] = account.queue.clear();
          this.removeTxFromGlobal(queue);
        }
      }
      if (this.journal) {
        await this.journal.rotate(this.local());
      }
=======
  private getAllSlots(): number {
    let soltsNumer: number = 0;
    for (const [sender, account] of this.accounts) {
      soltsNumer += account.pending.slots;
      soltsNumer += account.queue.slots;
>>>>>>> 9181c950
    }
  }

  async init() {
    if (this.initPromise) {
      await this.initPromise;
      return;
    }
    this.currentHeader = this.node.blockchain.latestBlock.header;
    this.currentStateManager = await this.node.getStateManager(this.currentHeader.stateRoot);
    if (this.journal) {
      await this.journal.load(async (txs: WrappedTransaction[]) => {
        let news: WrappedTransaction[] = [];
        for (const tx of txs) {
          if (this.txs.has(tx.transaction.hash())) {
            continue;
          }
          if (!tx.transaction.isSigned()) {
            continue;
          }
          news.push(tx);
        }
        if (news.length == 0) {
          return;
        }
        await this.node.addPendingTxs(news);
      });
    }
  }

  private getAccount(addr: Address): TxPoolAccount {
    const sender = addr.buf;
    let account = this.accounts.get(sender);
    if (!account) {
      account = new TxPoolAccount(async () => {
        return (await this.currentStateManager.getAccount(addr)).nonce;
      });
      this.accounts.set(sender, account);
    }
    return account;
  }

  async newBlock(newBlock: Block) {
    await this.initPromise;
    try {
      const getBlock = async (hash: Buffer, number: BN) => {
        const header = await this.node.db.getHeader(hash, number);
        let bodyBuffer: BlockBodyBuffer | undefined;
        try {
          bodyBuffer = await this.node.db.getBody(hash, number);
        } catch (err) {
          if (err.type !== 'NotFoundError') {
            throw err;
          }
        }

        return Block.fromBlockData(
          {
            header: header,
            transactions: bodyBuffer ? bodyBuffer[0].map((rawTx) => Transaction.fromValuesArray(rawTx, { common: this.node.common })) : []
          },
          { common: this.node.common }
        );
      };

      const originalNewBlock = newBlock;
      let oldBlock = await getBlock(this.currentHeader.hash(), this.currentHeader.number);
      let discarded: WrappedTransaction[] = [];
      const included = createBufferFunctionalSet();
      while (oldBlock.header.number.gt(newBlock.header.number)) {
        discarded = discarded.concat(oldBlock.transactions.map((tx) => new WrappedTransaction(tx)));
        oldBlock = await getBlock(oldBlock.header.parentHash, oldBlock.header.number.subn(1));
      }
      while (newBlock.header.number.gt(oldBlock.header.number)) {
        for (const tx of newBlock.transactions) {
          included.add(tx.hash());
        }
        newBlock = await getBlock(newBlock.header.parentHash, newBlock.header.number.subn(1));
      }
      while (!oldBlock.hash().equals(newBlock.hash())) {
        discarded = discarded.concat(oldBlock.transactions.map((tx) => new WrappedTransaction(tx)));
        oldBlock = await getBlock(oldBlock.header.parentHash, oldBlock.header.number.subn(1));
        for (const tx of newBlock.transactions) {
          included.add(tx.hash());
        }
        newBlock = await getBlock(newBlock.header.parentHash, newBlock.header.number.subn(1));
      }
      const reinject: WrappedTransaction[] = [];
      for (const tx of discarded) {
        if (!included.has(tx.transaction.hash())) {
          reinject.push(tx);
        }
      }
      this.currentHeader = originalNewBlock.header;
      this.currentStateManager = await this.node.getStateManager(this.currentHeader.stateRoot);
      await this._addTxs(reinject, true);
      await this.demoteUnexecutables();
      this.truncatePending();
      this.truncateQueue();
    } catch (err) {
      logger.error('TxPool::newBlockLoop, catch error:', err);
    }
  }

  async addTxs(txs: WrappedTransaction | WrappedTransaction[]) {
    await this.initPromise;
    txs = txs instanceof WrappedTransaction ? [txs] : txs;
    try {
      const result = await this._addTxs(txs, false);
      this.truncatePending();
      this.truncateQueue();
      return result;
    } catch (err) {
      logger.error('TxPool::addTxsLoop, catch error:', err);
      return { results: new Array<boolean>(txs.length).fill(false) };
    }
  }

  getPendingMap() {
    const pendingMap = new PendingTxMap();
    for (const [sender, account] of this.accounts) {
      if (!account.hasPending()) {
        continue;
      }
      pendingMap.push(sender, account.pending.toList());
    }
    return pendingMap;
  }

  getPooledTransactionHashes() {
    let hashes: Buffer[] = [];
    for (const [sender, account] of this.accounts) {
      if (!account.hasPending()) {
        continue;
      }
      hashes = hashes.concat(account.pending.toList().map((wtx) => wtx.transaction.hash()));
    }
    return hashes;
  }

  getTransaction(hash: Buffer) {
    return this.txs.get(hash);
  }

  private async _addTxs(txs: WrappedTransaction[], force: boolean): Promise<{ results: boolean[]; readies?: Map<Buffer, WrappedTransaction[]> }> {
    const dirtyAddrs: Address[] = [];
    const results: boolean[] = [];
    for (const tx of txs) {
      const addr = tx.transaction.getSenderAddress();
      if (!(await this.validateTx(tx))) {
        results.push(false);
        continue;
      }
      // drop tx if pool is full
      if (txSlots(tx) + this.txs.size > this.globalSlots + this.globalQueue) {
        if (this.priced.underpriced(tx)) {
          results.push(false);
          continue;
        }
        const [drop, success] = this.priced.discard(this.globalAllSlots - (this.globalSlots + this.globalQueue), true);
        if (!success) {
          results.push(false);
          continue;
        }
        if (drop) {
          for (const tx of drop) {
            this.removeTxFromGlobal(tx);
            const account = this.accounts.get(addr.buf);
            if (account?.hasPending()) {
              account.pending.delete(tx.transaction.nonce);
            }
            if (account?.hasQueue()) {
              account.queue.delete(tx.transaction.nonce);
            }
          }
        }
      }
      const account = this.getAccount(addr);
      if (account.hasPending() && account.pending.has(tx.transaction.nonce)) {
        this.promoteTx(tx);
      } else {
        if (this.enqueueTx(tx)) {
          dirtyAddrs.push(addr);
        }
      }
      this.globalAllSlots += txSlots(tx);
      // journalTx
      if (this.journal) {
        await this.journal.insert(tx);
      }
      results.push(true);
    }
    const flag = results.reduce((a, b) => a || b, false);
    if (flag && !force && dirtyAddrs.length > 0) {
      return { results, readies: await this.promoteExecutables(dirtyAddrs) };
    } else if (force) {
      return { results, readies: await this.promoteExecutables() };
    } else {
      return { results };
    }
  }

  private removeTxFromGlobal(key: WrappedTransaction | WrappedTransaction[]) {
    if (Array.isArray(key)) {
      for (const tx of key) {
        this.txs.delete(tx.transaction.hash());
        this.globalAllSlots -= txSlots(tx);
      }
    } else {
      this.txs.delete(key.transaction.hash());
      this.globalAllSlots -= txSlots(key);
    }
  }

  private async validateTx(tx: WrappedTransaction): Promise<boolean> {
    // TODO: report error.
    try {
      if (tx.size > this.txMaxSize) {
        logger.warn('Txpool drop tx', bufferToHex(tx.transaction.hash()), 'size too large:', tx.size, 'max:', this.txMaxSize);
        return false;
      }
      if (!tx.transaction.isSigned()) {
        logger.warn('Txpool drop tx', bufferToHex(tx.transaction.hash()), 'is not signed');
        return false;
      }
      if (this.node.miner.gasLimit.lt(tx.transaction.gasLimit)) {
        logger.warn('Txpool drop tx', bufferToHex(tx.transaction.hash()), 'reach block gasLimit:', tx.transaction.gasLimit.toString(), 'limit:', this.node.miner.gasLimit.toString());
        return false;
      }
      const senderAddr = tx.transaction.getSenderAddress();
      const sender = senderAddr.buf;
      if (!this.locals.has(sender) && tx.transaction.gasPrice.lt(this.priceLimit)) {
        logger.warn('Txpool drop tx', bufferToHex(tx.transaction.hash()), 'gasPrice too low:', tx.transaction.gasPrice.toString(), 'limit:', this.priceLimit.toString());
        return false;
      }
      const accountInDB = await this.currentStateManager.getAccount(senderAddr);
      if (accountInDB.nonce.gt(tx.transaction.nonce)) {
        logger.warn('Txpool drop tx', bufferToHex(tx.transaction.hash()), 'nonce too low:', tx.transaction.nonce.toString(), 'account:', accountInDB.nonce.toString());
        return false;
      }
      if (accountInDB.balance.lt(txCost(tx))) {
        logger.warn('Txpool drop tx', bufferToHex(tx.transaction.hash()), 'balance not enough:', txCost(tx).toString(), 'account:', accountInDB.balance.toString());
        return false;
      }
      if (!checkTxIntrinsicGas(tx)) {
        logger.warn('Txpool drop tx', bufferToHex(tx.transaction.hash()), 'checkTxIntrinsicGas failed');
        return false;
      }
      return true;
    } catch (err) {
      logger.warn('Txpool drop tx', bufferToHex(tx.transaction.hash()), 'validateTx failed:', err);
      return false;
    }
  }

  private enqueueTx(tx: WrappedTransaction): boolean {
    const account = this.getAccount(tx.transaction.getSenderAddress());
    const { inserted, old } = account.queue.push(tx, this.priceBump);
    if (inserted) {
      this.txs.set(tx.transaction.hash(), tx);
    }
    if (old) {
      this.removeTxFromGlobal(old);
    }
    account.timestamp = Date.now();
    return inserted;
  }

  private promoteTx(tx: WrappedTransaction): boolean {
    const account = this.getAccount(tx.transaction.getSenderAddress());
    const { inserted, old } = account.pending.push(tx, this.priceBump);
    if (inserted) {
      this.txs.set(tx.transaction.hash(), tx);
    }
    if (old) {
      this.removeTxFromGlobal(old);
    }
    account.updatePendingNonce(tx.transaction.nonce.addn(1));
    account.timestamp = Date.now();
    return inserted;
  }

  private async promoteExecutables(dirtyAddrs?: Address[]): Promise<Map<Buffer, WrappedTransaction[]>> {
    const promoteAccount = async (sender: Buffer, account: TxPoolAccount): Promise<WrappedTransaction[]> => {
      let readies: WrappedTransaction[] = [];
      if (!account.hasQueue()) {
        return readies;
      }
      const queue = account.queue;
      const accountInDB = await this.currentStateManager.getAccount(new Address(sender));
      const forwards = queue.forward(accountInDB.nonce);
      this.removeTxFromGlobal(forwards);
      const { removed: drops } = queue.filter(accountInDB.balance, this.currentHeader.gasLimit);
      this.removeTxFromGlobal(drops);
      const totalReadies = queue.ready(await account.getPendingNonce());
      for (const tx of totalReadies) {
        if (this.promoteTx(tx)) {
          readies.push(tx);
        }
      }
      let resizesNumber = 0;
      if (!this.locals.has(sender)) {
        const resizes = queue.resize(this.accountQueue);
        resizesNumber = resizes.length;
        this.removeTxFromGlobal(resizes);
      }
      // resize priced
      this.priced.removed(forwards.length + drops.length + resizesNumber);
      if (!account.hasQueue() && !account.hasPending()) {
        this.accounts.delete(sender);
      }
      return readies;
    };

    const txs = createBufferFunctionalMap<WrappedTransaction[]>();
    if (dirtyAddrs) {
      for (const addr of dirtyAddrs) {
        const account = this.getAccount(addr);
        const readies = await promoteAccount(addr.buf, account);
        if (readies.length > 0) {
          txs.set(addr.buf, readies);
        }
      }
    } else {
      for (const [sender, account] of this.accounts) {
        const readies = await promoteAccount(sender, account);
        if (readies.length > 0) {
          txs.set(sender, readies);
        }
      }
    }
    return txs;
  }

  private async demoteUnexecutables() {
    for (const [sender, account] of this.accounts) {
      if (!account.hasPending()) {
        continue;
      }
      const pending = account.pending;
      const accountInDB = await this.currentStateManager.getAccount(new Address(sender));
      const forwards = pending.forward(accountInDB.nonce);
      this.removeTxFromGlobal(forwards);
      const { removed: drops, invalids } = pending.filter(accountInDB.balance, this.currentHeader.gasLimit);
      this.removeTxFromGlobal(drops);
      // resize priced
      this.priced.removed(forwards.length + drops.length);
      for (const tx of invalids) {
        this.enqueueTx(tx);
      }
      if (!pending.has(accountInDB.nonce) && pending.size > 0) {
        const resizes = pending.resize(0);
        for (const tx of resizes) {
          this.enqueueTx(tx);
        }
      }
      if (!account.hasPending() && !account.hasQueue()) {
        this.accounts.delete(sender);
      }
    }
  }

  private truncatePending() {
    let pendingSlots = 0;
    for (const [sender, account] of this.accounts) {
      if (account.hasPending()) {
        pendingSlots += account.pending.slots;
      }
    }
    if (pendingSlots <= this.globalSlots) {
      return;
    }

    const heap = new Heap({ comparBefore: (a: TxPoolAccount, b: TxPoolAccount) => a.pending.slots > b.pending.slots });
    for (const [sender, account] of this.accounts) {
      if (account.hasPending() && account.pending.slots > this.accountSlots) {
        heap.push(account);
      }
    }

    const removeSingleTx = (account: TxPoolAccount) => {
      const pending = account.pending;
      const [tx] = pending.resize(pending.size - 1);
      this.removeTxFromGlobal(tx);
      account.updatePendingNonce(tx.transaction.nonce, true);
      // resize priced
      this.priced.removed([tx].length);
      pendingSlots -= txSlots(tx);
    };

    const offenders: TxPoolAccount[] = [];
    while (pendingSlots > this.globalSlots && heap.length > 0) {
      const offender: TxPoolAccount = heap.remove();
      offenders.push(offender);
      if (offenders.length > 1) {
        const threshold = offender.pending.slots;
        while (pendingSlots > this.globalSlots && offenders[offenders.length - 2].pending.slots > threshold) {
          for (let i = 0; i < offenders.length - 1; i++) {
            removeSingleTx(offenders[i]);
          }
        }
      }
    }

    if (pendingSlots > this.globalSlots && offenders.length > 0) {
      while (pendingSlots > this.globalSlots && offenders[offenders.length - 1].pending.slots > this.accountSlots) {
        for (const offender of offenders) {
          removeSingleTx(offender);
        }
      }
    }
  }

  private truncateQueue() {
    let queueSlots = 0;
    for (const [sender, account] of this.accounts) {
      if (account.hasQueue()) {
        queueSlots += account.queue.slots;
      }
    }
    if (queueSlots <= this.globalQueue) {
      return;
    }

    const heap = new Heap({ comparBefore: (a: TxPoolAccount, b: TxPoolAccount) => a.timestamp < b.timestamp });
    for (const [sender, account] of this.accounts) {
      if (!this.locals.has(sender) && account.hasQueue()) {
        heap.push(account);
      }
    }

    let account: TxPoolAccount = heap.remove();
    while (queueSlots > this.globalQueue && account) {
      const queue = account.queue;
      if (queueSlots - queue.slots >= this.globalQueue) {
        queueSlots -= queue.slots;
        // resize priced
        const resizes = queue.clear();
        this.removeTxFromGlobal(resizes);
        this.priced.removed(resizes.length);
      } else {
        while (queueSlots > this.globalQueue) {
          const [tx] = queue.resize(queue.size - 1);
          this.removeTxFromGlobal(tx);
          // resize priced
          this.priced.removed(1);
          queueSlots -= txSlots(tx);
        }
        break;
      }
      account = heap.remove();
    }
  }

  async ls() {
    const info = (map: TxSortedMap, description: string) => {
      logger.info(`${description} size:`, map.size, '| slots:', map.slots);
      map.ls();
    };
    for (const [sender, account] of this.accounts) {
      logger.info('==========');
      logger.info('address: 0x' + sender.toString('hex'), '| timestamp:', account.timestamp, '| pendingNonce:', (await account.getPendingNonce()).toString());
      if (account.hasPending()) {
        info(account.pending, 'pending');
      }
      if (account.hasQueue()) {
        info(account.queue, 'queue');
      }
    }
  }
}

export { PendingTxMap, TxSortedMap };<|MERGE_RESOLUTION|>--- conflicted
+++ resolved
@@ -159,97 +159,12 @@
     this.journal = new Jonunal(options.journal, this.node);
 
     this.initPromise = this.init();
-<<<<<<< HEAD
-
-    this.newBlockLoop();
-    this.addTxsLoop();
+
     this.loop();
-=======
->>>>>>> 9181c950
   }
 
   async abort() {
     await this.aborter.abort();
-  }
-
-<<<<<<< HEAD
-  private async newBlockLoop() {
-    await this.initPromise;
-    for await (let newBlock of this.newBlockQueue.generator()) {
-      try {
-        const getBlock = async (hash: Buffer, number: BN) => {
-          const header = await this.node.db.getHeader(hash, number);
-          let bodyBuffer: BlockBodyBuffer | undefined;
-          try {
-            bodyBuffer = await this.node.db.getBody(hash, number);
-          } catch (err) {
-            if (err.type !== 'NotFoundError') {
-              throw err;
-            }
-          }
-
-          return Block.fromBlockData(
-            {
-              header: header,
-              transactions: bodyBuffer ? bodyBuffer[0].map((rawTx) => Transaction.fromValuesArray(rawTx, { common: this.node.common })) : []
-            },
-            { common: this.node.common }
-          );
-        };
-
-        const originalNewBlock = newBlock;
-        let oldBlock = await getBlock(this.currentHeader.hash(), this.currentHeader.number);
-        let discarded: WrappedTransaction[] = [];
-        const included = createBufferFunctionalSet();
-        while (oldBlock.header.number.gt(newBlock.header.number)) {
-          discarded = discarded.concat(oldBlock.transactions.map((tx) => new WrappedTransaction(tx)));
-          oldBlock = await getBlock(oldBlock.header.parentHash, oldBlock.header.number.subn(1));
-        }
-        while (newBlock.header.number.gt(oldBlock.header.number)) {
-          for (const tx of newBlock.transactions) {
-            included.add(tx.hash());
-          }
-          newBlock = await getBlock(newBlock.header.parentHash, newBlock.header.number.subn(1));
-        }
-        while (!oldBlock.hash().equals(newBlock.hash())) {
-          discarded = discarded.concat(oldBlock.transactions.map((tx) => new WrappedTransaction(tx)));
-          oldBlock = await getBlock(oldBlock.header.parentHash, oldBlock.header.number.subn(1));
-          for (const tx of newBlock.transactions) {
-            included.add(tx.hash());
-          }
-          newBlock = await getBlock(newBlock.header.parentHash, newBlock.header.number.subn(1));
-        }
-        const reinject: WrappedTransaction[] = [];
-        for (const tx of discarded) {
-          if (!included.has(tx.transaction.hash())) {
-            reinject.push(tx);
-          }
-        }
-        this.currentHeader = originalNewBlock.header;
-        this.currentStateManager = await this.node.getStateManager(this.currentHeader.stateRoot);
-        await this._addTxs(reinject, true);
-        await this.demoteUnexecutables();
-        this.truncatePending();
-        this.truncateQueue();
-      } catch (err) {
-        logger.error('TxPool::newBlockLoop, catch error:', err);
-      }
-    }
-  }
-
-  private async addTxsLoop() {
-    await this.initPromise;
-    for await (const addTxs of this.addTxsQueue.generator()) {
-      try {
-        const result = await this._addTxs(addTxs.txs, false);
-        this.truncatePending();
-        this.truncateQueue();
-        addTxs.resolve(result);
-      } catch (err) {
-        addTxs.resolve({ results: new Array<boolean>(addTxs.txs.length).fill(false) });
-        logger.error('TxPool::addTxsLoop, catch error:', err);
-      }
-    }
   }
 
   private local(): Map<Buffer, WrappedTransaction[]> {
@@ -295,13 +210,6 @@
       if (this.journal) {
         await this.journal.rotate(this.local());
       }
-=======
-  private getAllSlots(): number {
-    let soltsNumer: number = 0;
-    for (const [sender, account] of this.accounts) {
-      soltsNumer += account.pending.slots;
-      soltsNumer += account.queue.slots;
->>>>>>> 9181c950
     }
   }
 
