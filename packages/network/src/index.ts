--- conflicted
+++ resolved
@@ -1,679 +1,3 @@
-<<<<<<< HEAD
-import EventEmitter from 'events';
-import PeerId from 'peer-id';
-import Multiaddr from 'multiaddr';
-import { LevelUp } from 'levelup';
-import { v4, v6 } from 'is-ip';
-import Semaphore from 'semaphore-async-await';
-import { ENR } from '@gxchain2/discv5';
-import { createKeypairFromPeerId } from '@gxchain2/discv5/lib/keypair';
-import { logger, TimeoutQueue, ignoreError } from '@rei-network/utils';
-import { Peer, PeerStatus } from './peer';
-import { Libp2pNode } from './libp2pnode';
-import { Protocol, ProtocolHandler } from './types';
-import { ExpHeap } from './expheap';
-import { NodeDB } from './nodedb';
-import { randomOne } from './utils';
-
-export * from './peer';
-export * from './types';
-
-const timeoutLoopInterval = 300e3;
-const dialLoopInterval1 = 2e3;
-const dialLoopInterval2 = 10e3;
-const inboundThrottleTime = 30e3;
-const outboundThrottleTime = 35e3;
-const installTimeoutDuration = 3e3;
-
-const defaultMaxPeers = 50;
-const defaultMaxDials = 4;
-const defaultTcpPort = 4191;
-const defaultUdpPort = 9810;
-const defaultNat = '127.0.0.1';
-
-enum Libp2pPeerValue {
-  installed = 1,
-  connected = 0.5,
-  incoming = 0
-}
-
-type PeerInfo = {
-  id: string;
-  addresses: { multiaddr: Multiaddr }[];
-};
-
-export interface NetworkManagerOptions {
-  peerId: PeerId;
-  protocols: (Protocol | Protocol[])[];
-  nodedb: LevelUp;
-  enable: boolean;
-  datastore?: any;
-  tcpPort?: number;
-  udpPort?: number;
-  nat?: string;
-  maxPeers?: number;
-  maxDials?: number;
-  bootnodes?: string[];
-}
-
-export declare interface NetworkManager {
-  on(event: 'installed', listener: (handler: ProtocolHandler) => void): this;
-  on(event: 'removed', listener: (peer: Peer) => void): this;
-
-  off(event: 'installed', listener: (handler: ProtocolHandler) => void): this;
-  off(event: 'removed', listener: (peer: Peer) => void): this;
-}
-
-/**
- * Implement a decentralized p2p network between nodes, based on `libp2p`
- */
-export class NetworkManager extends EventEmitter {
-  private readonly protocols: (Protocol | Protocol[])[];
-  private readonly nodedb: NodeDB;
-  private privateKey!: Buffer;
-  private libp2pNode!: Libp2pNode;
-  private aborted: boolean = false;
-  private initPromise?: Promise<void>;
-
-  private readonly maxPeers: number;
-  private readonly maxDials: number;
-  private readonly options: NetworkManagerOptions;
-
-  private lock = new Semaphore(1);
-
-  // a cache list that records all discovered peer,
-  // the max size of this list is `this.maxPeers`
-  private readonly discovered: string[] = [];
-  // set that records all dialing peer id
-  private readonly dialing = new Set<string>();
-  // map that records all peers
-  private readonly _peers = new Map<string, Peer>();
-  // map that records all banned peers
-  private readonly banned = new Map<string, number>();
-  // map that records the latest message timestamp from the remote peer
-  private readonly timeout = new Map<string, number>();
-
-  // inbound and outbound history contains connection timestamp,
-  // in order to prevent too frequent connections
-  private readonly inboundHistory = new ExpHeap();
-  private readonly outboundHistory = new ExpHeap();
-  private outboundTimer: undefined | NodeJS.Timeout;
-
-  // queue that records the timeout information of the remote peer
-  private readonly installTimeoutQueue = new TimeoutQueue(installTimeoutDuration);
-  private readonly installTimeoutId = new Map<string, number>();
-
-  constructor(options: NetworkManagerOptions) {
-    super();
-    this.maxPeers = options.maxPeers ?? defaultMaxPeers;
-    this.maxDials = options.maxDials ?? defaultMaxDials;
-    this.protocols = options.protocols;
-    this.nodedb = new NodeDB(options.nodedb);
-    this.options = options;
-  }
-
-  /**
-   * Return all installed peers
-   */
-  get peers() {
-    return Array.from(this._peers.values()).filter((p) => p.status === PeerStatus.Installed);
-  }
-
-  /**
-   * Set peer value
-   * When `libp2p` disconnects a node, it will determine the order according to the peer value
-   * @param peerId - Target peer
-   * @param value - Peer value
-   */
-  private setPeerValue(peerId: string, value: Libp2pPeerValue) {
-    this.libp2pNode.connectionManager.setPeerValue(peerId, value);
-  }
-
-  /**
-   * Get installed peer by id
-   * @param peerId - Target peer
-   * @returns Peer or `undefined`
-   */
-  getPeer(peerId: string) {
-    return this._peers.get(peerId);
-  }
-
-  /**
-   * Disconnect a installing or installled peer by peer id
-   * This will emit a `removed` event
-   * @param peerId - Target peer
-   */
-  async removePeer(peerId: string) {
-    this.timeout.delete(peerId);
-    const peer = this._peers.get(peerId);
-    if (peer) {
-      this._peers.delete(peerId);
-      await ignoreError(peer.abort());
-      await ignoreError(this.disconnect(peerId));
-      this.emit('removed', peer);
-    }
-  }
-
-  /**
-   * Ban peer by peer id
-   * @param peerId - Target peer
-   * @param maxAge - Ban time
-   */
-  async ban(peerId: string, maxAge = 60000) {
-    this.banned.set(peerId, Date.now() + maxAge);
-    await this.removePeer(peerId);
-  }
-
-  /**
-   * Return peer ban status
-   * @param peerId - Target peer
-   * @returns `true` if the peer is banned, `false` if not
-   */
-  isBanned(peerId: string): boolean {
-    const expireTime = this.banned.get(peerId);
-    if (expireTime && expireTime > Date.now()) {
-      return true;
-    }
-    this.banned.delete(peerId);
-    return false;
-  }
-
-  private isDialable(peerId: string) {
-    return !this.dialing.has(peerId) && !this._peers.has(peerId);
-  }
-
-  private disconnect(peerId: string): Promise<void> {
-    return this.libp2pNode.hangUp(PeerId.createFromB58String(peerId));
-  }
-
-  // clear peer install timeout,
-  // this will be called when a peer
-  // disconnected or installed
-  private clearInstallTimeout(peerId: string) {
-    const id = this.installTimeoutId.get(peerId);
-    if (id) {
-      this.installTimeoutId.delete(peerId);
-      this.installTimeoutQueue.clearTimeout(id);
-    }
-  }
-
-  // create install timeout for a incoming peer,
-  // disconnect the remote peer, if the remote peer
-  // not installed after `installTimeoutDuration`
-  private createInstallTimeout(peerId: string) {
-    this.clearInstallTimeout(peerId);
-    const id = this.installTimeoutQueue.setTimeout(() => {
-      logger.debug('Network::createInstallTimeout, disconnect peerId:', peerId, ', because the installation timed out');
-      this.disconnect(peerId);
-    });
-    this.installTimeoutId.set(peerId, id);
-  }
-
-  /**
-   * Execute when a new node is discovered
-   */
-  private onDiscovered = (id: PeerId) => {
-    const peerId: string = id.toB58String();
-    if (!this.discovered.includes(peerId)) {
-      logger.info('💬 Peer discovered:', peerId);
-      this.discovered.push(peerId);
-      if (this.discovered.length > this.maxPeers) {
-        this.discovered.shift();
-      }
-    }
-  };
-
-  /**
-   * Execute when a new node is connected
-   */
-  private onConnect = (connect) => {
-    const peerId: string = connect.remotePeer.toB58String();
-    if (this.isBanned(peerId)) {
-      connect.close();
-      logger.debug('Network::onConnect, peerId:', peerId, 'is banned');
-      return;
-    }
-    // if (!this.checkInbound(peerId)) {
-    //   connect.close();
-    //   logger.debug('Network::onConnect, too many connection attempts');
-    //   return;
-    // }
-    if (this.libp2pNode.connectionManager.size > this.maxPeers) {
-      this.setPeerValue(peerId, Libp2pPeerValue.incoming);
-      logger.debug('Network::onConnect, too many incoming connections');
-    } else {
-      logger.info('💬 Peer connect:', peerId);
-      this.setPeerValue(peerId, Libp2pPeerValue.connected);
-      // this.createInstallTimeout(peerId);
-    }
-  };
-
-  /**
-   * Execute when a node is disconnected
-   */
-  private onDisconnect = (connect) => {
-    const peerId: string = connect.remotePeer.toB58String();
-    logger.info('🤐 Peer disconnected:', peerId);
-    this.dialing.delete(peerId);
-    this.clearInstallTimeout(peerId);
-    this.removePeer(peerId);
-  };
-
-  /**
-   * Execute when a new enr is discovered
-   * Persist new enr to db
-   */
-  private onENRAdded = (enr: ENR) => {
-    this.nodedb.persist(enr);
-  };
-
-  /**
-   * Execute when the enr of local node changed
-   * Persist local node enr to db
-   */
-  private onMultiaddrUpdated = () => {
-    const enr = this.libp2pNode.discv5.discv5.enr;
-    const multiaddr = enr.getLocationMultiaddr('tcp4');
-    if (multiaddr) {
-      // update peer announce address
-      this.libp2pNode.addressManager.announce = new Set([multiaddr.toString()]);
-    }
-    this.nodedb.persistLocal(enr, this.privateKey);
-  };
-
-  /**
-   * Load local node enr from db
-   * If the node id changes or the user-specified ip changes, then update it
-   * @param options - User option
-   * @returns enr and keypair
-   */
-  private async loadLocalENR(options: NetworkManagerOptions) {
-    const keypair = createKeypairFromPeerId(options.peerId);
-    let enr = ENR.createV4(keypair.publicKey);
-
-    if (options.nat === undefined || v4(options.nat)) {
-      enr.ip = options.nat ?? defaultNat;
-      enr.tcp = options.tcpPort ?? defaultTcpPort;
-      enr.udp = options.udpPort ?? defaultUdpPort;
-    } else if (options.nat !== undefined && v6(options.nat)) {
-      // enr.ip6 = options.nat;
-      // enr.tcp6 = options.tcpPort ?? defaultTcpPort;
-      // enr.udp6 = options.udpPort ?? defaultUdpPort;
-      throw new Error('IPv6 is currently not supported');
-    } else {
-      throw new Error('invalid ip address: ' + options.nat);
-    }
-
-    const setNAT = !!options.nat;
-
-    const localENR = await this.nodedb.loadLocal();
-    if (localENR && localENR.nodeId === enr.nodeId && (!setNAT || (setNAT && enr.ip === localENR.ip))) {
-      enr = localENR;
-    } else {
-      await this.nodedb.persistLocal(enr, keypair.privateKey);
-    }
-
-    return { enr, keypair };
-  }
-
-  /**
-   * Initialize node
-   */
-  init() {
-    if (!this.options.enable) {
-      return Promise.resolve();
-    }
-
-    if (this.initPromise) {
-      return this.initPromise;
-    }
-
-    return (this.initPromise = (async () => {
-      const { enr, keypair } = await this.loadLocalENR(this.options);
-      const strEnr = enr.encodeTxt(keypair.privateKey);
-      this.privateKey = keypair.privateKey;
-      logger.info('NetworkManager::init, peerId:', this.options.peerId.toB58String());
-      logger.info('NetworkManager::init,', strEnr);
-
-      // filter local enr
-      const bootnodes = (this.options.bootnodes ?? []).filter((b) => b !== strEnr);
-
-      this.libp2pNode = new Libp2pNode({
-        ...this.options,
-        tcpPort: this.options.tcpPort ?? defaultTcpPort,
-        udpPort: this.options.udpPort ?? defaultUdpPort,
-        bootnodes: bootnodes,
-        enr,
-        maxConnections: this.maxPeers
-      });
-    })());
-  }
-
-  /**
-   * Start node
-   */
-  start() {
-    if (!this.options.enable) {
-      return;
-    }
-
-    this.dialLoop();
-    this.timeoutLoop();
-
-    (async () => {
-      for (const _protocol of this.protocols) {
-        for (const protocol of Array.isArray(_protocol) ? _protocol : [_protocol]) {
-          this.libp2pNode.handle(protocol.protocolString, ({ connection, stream }) => {
-            const peerId: string = connection.remotePeer.toB58String();
-            this.install(peerId, protocol, stream).then((result) => {
-              if (!result) {
-                stream.close();
-              }
-            });
-          });
-        }
-      }
-      this.libp2pNode.on('peer:discovery', this.onDiscovered);
-      this.libp2pNode.connectionManager.on('peer:connect', this.onConnect);
-      this.libp2pNode.connectionManager.on('peer:disconnect', this.onDisconnect);
-      await this.libp2pNode.start();
-
-      // load enr from nodes db.
-      await this.nodedb.load((enr) => {
-        this.libp2pNode.discv5.addEnr(enr);
-      });
-      this.libp2pNode.discv5.discv5.on('enrAdded', this.onENRAdded);
-      this.libp2pNode.discv5.discv5.on('multiaddrUpdated', this.onMultiaddrUpdated);
-    })();
-  }
-
-  private checkInbound(peerId: string) {
-    const now = Date.now();
-    this.inboundHistory.expire(now);
-    if (this.inboundHistory.contains(peerId)) {
-      return false;
-    }
-    this.inboundHistory.add(peerId, now + inboundThrottleTime);
-    return true;
-  }
-
-  private checkOutbound(peerId: string) {
-    return !this.outboundHistory.contains(peerId);
-  }
-
-  private setupOutboundTimer(now: number) {
-    if (!this.outboundTimer) {
-      const next = this.outboundHistory.nextExpiry();
-      if (next) {
-        const sep = next - now;
-        if (sep > 0) {
-          this.outboundTimer = setTimeout(() => {
-            const _now = Date.now();
-            this.outboundHistory.expire(_now);
-            this.outboundTimer = undefined;
-            this.setupOutboundTimer(_now);
-          }, sep);
-        } else {
-          this.outboundHistory.expire(now);
-        }
-      }
-    }
-  }
-
-  private updateOutbound(peerId: string) {
-    const now = Date.now();
-    this.outboundHistory.add(peerId, now + outboundThrottleTime);
-    this.setupOutboundTimer(now);
-  }
-
-  /**
-   * Install a peer and emit a `installed` event when successful
-   * @param peerId - Target peer id
-   * @param protocol - Array of protocols that need to be installed
-   * @param streams - `libp2p` stream array
-   * @returns Whether succeed
-   */
-  private async install(peerId: string, protocol: Protocol, stream: any) {
-    await this.lock.acquire();
-
-    if (this.isBanned(peerId)) {
-      logger.debug('Network::install, failed due to peerId:', peerId, 'is banned');
-      this.lock.release();
-      return false;
-    }
-
-    // if the peer doesn't exsit in `installing` or `installed`,
-    // create a new one
-    let peer = this._peers.get(peerId);
-    if (!peer) {
-      if (this.peers.length >= this.maxPeers) {
-        logger.debug('Network::install, peerId:', peerId, 'failed due to too many peers installed');
-        this.lock.release();
-        return false;
-      }
-      peer = new Peer(peerId, this);
-      this._peers.set(peerId, peer);
-    }
-
-    if (peer.status === PeerStatus.Connected) {
-      peer.status = PeerStatus.Installing;
-    }
-    const { success, handler } = await peer.installProtocol(protocol, stream);
-    if (success) {
-      // if at least one protocol is installed, we think the handshake is successful
-      peer.status = PeerStatus.Installed;
-      this.setPeerValue(peerId, Libp2pPeerValue.installed);
-      this.clearInstallTimeout(peerId);
-      this.emit('installed', handler!);
-      logger.info('💬 Peer installed:', peerId, 'protocol:', protocol.protocolString);
-    } else {
-      if (peer.status === PeerStatus.Installing) {
-        peer.status = PeerStatus.Connected;
-      }
-      logger.debug('Network::install, install protocol:', protocol.protocolString, 'for peerId:', peerId, 'failed');
-    }
-
-    this.lock.release();
-    return success;
-  }
-
-  /**
-   * Try to dial a remote peer and install procotol
-   * @param peerId - Target peer id
-   * @returns Whether succeed
-   */
-  private async dialAndInstall(peerId: string) {
-    if (this.isBanned(peerId) || this.dialing.has(peerId)) {
-      return false;
-    }
-    this.dialing.add(peerId);
-    let success = false;
-    for (const _protocol of this.protocols) {
-      for (const protocol of Array.isArray(_protocol) ? _protocol : [_protocol]) {
-        try {
-          const { stream } = await this.libp2pNode.dialProtocol(PeerId.createFromB58String(peerId), protocol.protocolString);
-          if (await this.install(peerId, protocol, stream)) {
-            success = true;
-            break;
-          } else {
-            stream.close();
-          }
-        } catch (err) {
-          // ignore errors...
-        }
-      }
-    }
-    if (!this.dialing.delete(peerId) || !success) {
-      return false;
-    }
-    return true;
-  }
-
-  /**
-   * Determine if remote node can be dialed
-   * @param param0 - Peer information
-   * @returns Whether the remote node can be dialed
-   */
-  private filterPeer({ id, addresses }: PeerInfo) {
-    // filter all address
-    if (
-      addresses.filter(({ multiaddr }) => {
-        const options = multiaddr.toOptions();
-
-        // filter all address information containing tcp
-        if (options.transport !== 'tcp') {
-          return false;
-        }
-
-        // there are some problems with the dependencies of multiaddrs
-        const family: any = options.family;
-
-        // filter invalid address information
-        if (family === 'ipv4' || family === 4) {
-          // ipv4
-          if (options.host === '127.0.0.1') {
-            return false;
-          }
-        } else {
-          // ipv6
-          return false;
-        }
-
-        return true;
-      }).length === 0
-    ) {
-      return false;
-    }
-
-    // make sure there are no repeat dials
-    if (!this.isDialable(id)) {
-      return false;
-    }
-
-    // make sure the remote node is not banned
-    if (this.isBanned(id)) {
-      return false;
-    }
-
-    // make sure we don't dial too often
-    if (!this.checkOutbound(id)) {
-      return false;
-    }
-
-    return true;
-  }
-
-  /**
-   * A loop to keep the number of node connections
-   * Automatically load peer information from db or memory and try to dial
-   */
-  private async dialLoop() {
-    await this.initPromise;
-    while (!this.aborted) {
-      try {
-        if (this.peers.length < this.maxPeers && this.dialing.size < this.maxDials) {
-          let peerId: string | undefined;
-          // search discovered peer in memory
-          while (this.discovered.length > 0) {
-            const id = this.discovered.shift()!;
-            const addresses: { multiaddr: Multiaddr }[] | undefined = this.libp2pNode.peerStore.addressBook.get(PeerId.createFromB58String(id));
-            if (addresses && this.filterPeer({ id, addresses })) {
-              peerId = id;
-              logger.debug('NetworkManager::dialLoop, use a discovered peer:', peerId);
-              break;
-            }
-          }
-
-          // search discovered peer in database
-          if (!peerId) {
-            const peers: {
-              id: PeerId;
-              addresses: { multiaddr: Multiaddr }[];
-            }[] = Array.from(this.libp2pNode.peerStore.peers.values());
-
-            const filteredPeers = peers
-              .map((peer) => {
-                return {
-                  id: peer.id.toB58String(),
-                  addresses: peer.addresses
-                };
-              })
-              .filter(this.filterPeer.bind(this));
-
-            if (filteredPeers.length > 0) {
-              const { id } = randomOne(filteredPeers);
-              peerId = id;
-              logger.debug('NetworkManager::dialLoop, use a stored peer:', peerId);
-            }
-          }
-
-          // try to dial a discovered peer
-          if (peerId) {
-            this.updateOutbound(peerId);
-            this.dialAndInstall(peerId);
-          }
-        }
-      } catch (err) {
-        logger.error('NetworkManager::dialLoop, catch error:', err);
-      }
-      await new Promise((r) => setTimeout(r, this.peers.length < this.maxPeers ? dialLoopInterval1 : dialLoopInterval2));
-    }
-  }
-
-  /**
-   * Update target peer's timestamp
-   * Should be called when a message from the target peer is received
-   * @param peerId - Target peer
-   * @param timestamp - Timestamp
-   */
-  updateTimestamp(peerId: string, timestamp: number = Date.now()) {
-    this.timeout.set(peerId, timestamp);
-  }
-
-  /**
-   * A loop to disconnect the remote node that has not had a message for too long
-   */
-  private async timeoutLoop() {
-    await this.initPromise;
-    while (!this.aborted) {
-      try {
-        await new Promise((r) => setTimeout(r, timeoutLoopInterval));
-        const now = Date.now();
-        for (const [peerId, timestamp] of this.timeout) {
-          if (now - timestamp >= timeoutLoopInterval) {
-            logger.debug('NetworkManager::timeoutLoop, remove:', peerId);
-            await this.removePeer(peerId);
-          }
-        }
-      } catch (err) {
-        logger.error('NetworkManager::timeoutLoop, catch error:', err);
-      }
-    }
-  }
-
-  /**
-   * Abort all remote peers and stop `libp2p`
-   */
-  async abort() {
-    this.aborted = true;
-    for (const _protocol of this.protocols) {
-      for (const protocol of Array.isArray(_protocol) ? _protocol : [_protocol]) {
-        this.libp2pNode?.unhandle(protocol.protocolString);
-      }
-    }
-    this.libp2pNode?.off('peer:discovery', this.onDiscovered);
-    this.libp2pNode?.connectionManager.off('peer:connect', this.onConnect);
-    this.libp2pNode?.connectionManager.off('peer:disconnect', this.onDisconnect);
-    this.libp2pNode?.discv5?.discv5.off('enrAdded', this.onENRAdded);
-    this.libp2pNode?.discv5?.discv5.off('multiaddrUpdated', this.onMultiaddrUpdated);
-    await Promise.all(Array.from(this._peers.values()).map((peer) => this.removePeer(peer.peerId)));
-    this.dialing.clear();
-    this._peers.clear();
-    await ignoreError(this.libp2pNode?.stop());
-  }
-}
-=======
 export * from './network';
 export * from './peer';
-export * from './types';
->>>>>>> 68b61a35
+export * from './types';