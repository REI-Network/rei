import { EventEmitter } from 'events';
import PeerId from 'peer-id';
import LevelStore from 'datastore-level';
import { ENR } from '@gxchain2/discv5';
import { createKeypairFromPeerId } from '@gxchain2/discv5/lib/keypair';
import { getRandomIntInclusive, logger } from '@gxchain2/utils';
import { Peer } from './peer';
import { Libp2pNode } from './libp2pnode';
import { Protocol } from './types';
import { ExpHeap } from './expheap';

export * from './peer';
export * from './types';

const installedPeerValue = 1;
const connectedPeerValue = 0.5;
const uselessPeerValue = 0;
const timeoutLoopInterval = 30e3;
const dialLoopInterval1 = 2e3;
const dialLoopInterval2 = 10e3;
const inboundThrottleTime = 30e3;
const outboundThrottleTime = 35e3;

const defaultMaxPeers = 50;
const defaultMaxConnections = 50;
const defaultMaxDials = 4;
const defaultTcpPort = 4191;
const defaultUdpPort = 9810;
const defaultNat = '127.0.0.1';

export declare interface NetworkManager {
  on(event: 'installed' | 'removed', listener: (peer: Peer) => void): this;
  once(event: 'installed' | 'removed', listener: (peer: Peer) => void): this;
}

const ignoredErrors = new RegExp(['ECONNRESET', 'EPIPE', 'ETIMEDOUT', 'ECONNREFUSED'].join('|'));

<<<<<<< HEAD
/**
 * Handle errors other than predicted errors or errors without error messages
 * @param err Pending errors
 */
function logError(err: any) {
=======
export function logNetworkError(prefix: string, err: any) {
>>>>>>> 8c499ab0
  if (err.message && ignoredErrors.test(err.message)) {
    return;
  }
  if (err.errors) {
    if (Array.isArray(err.errors)) {
      for (const e of err.errors) {
        if (ignoredErrors.test(e.message)) {
          return;
        }
      }
    } else if (typeof err.errors === 'string') {
      if (ignoredErrors.test(err.errors)) {
        return;
      }
    }
  }
  logger.error(prefix, ', error:', err);
}

export interface NetworkManagerOptions {
  peerId: PeerId;
  protocols: Protocol[];
  dbPath?: string;
  tcpPort?: number;
  udpPort?: number;
  nat?: string;
  maxPeers?: number;
  maxConnections?: number;
  maxDials?: number;
  bootnodes?: string[];
}

/**
 * NetworkManager manages nodes and node communications protocols connected
 * with local node
 */
export class NetworkManager extends EventEmitter {
  private readonly protocols: Protocol[];
  private readonly initPromise: Promise<void>;
  private libp2pNode!: Libp2pNode;

  private readonly maxPeers: number;
  private readonly maxConnections: number;
  private readonly maxDials: number;

  private readonly discovered: string[] = [];
  private readonly connected = new Set<string>();
  private readonly dialing = new Set<string>();
  private readonly installing = new Map<string, Peer>();
  private readonly installed = new Map<string, Peer>();
  private readonly banned = new Map<string, number>();
  private readonly timeout = new Map<string, number>();

  private readonly inboundHistory = new ExpHeap();
  private readonly outboundHistory = new ExpHeap();
  private outboundTimer: undefined | NodeJS.Timeout;

  constructor(options: NetworkManagerOptions) {
    super();
    this.maxPeers = options.maxPeers || defaultMaxPeers;
    this.maxConnections = options.maxConnections || defaultMaxConnections;
    if (this.maxPeers > this.maxConnections) {
      throw new Error('invalid maxPeers or maxConnections');
    }
    this.maxDials = options.maxDials || defaultMaxDials;
    this.protocols = options.protocols;
    this.initPromise = this.init(options);
    this.dialLoop();
    this.timeoutLoop();
  }

  /**
   * Return all nodes recorded
   */
  get peers() {
<<<<<<< HEAD
    return Array.from(this._peers.values());
  }

  /**
   * Return `_peers` map's size
   */
  get size() {
    return this._peers.size;
  }

  private toPeer(peerId: PeerType) {
    if (typeof peerId === 'string') {
      return this._peers.get(peerId);
    } else if (peerId instanceof PeerId) {
      return this._peers.get(peerId.toB58String());
    } else {
      return peerId;
    }
=======
    return Array.from(this.installed.values());
>>>>>>> 8c499ab0
  }

  private setPeerValue(peerId: string, value: 'installed' | 'connected' | 'useless') {
    this.libp2pNode.connectionManager.setPeerValue(peerId, value === 'installed' ? installedPeerValue : value === 'connected' ? connectedPeerValue : uselessPeerValue);
  }

<<<<<<< HEAD
  /**
   * Add peer info into the map when a peer connected
   * @param peerInfo The peer's information
   * @returns The Peer object
   */
  private createPeer(peerInfo: PeerId) {
    const peer = new Peer(peerInfo.toB58String(), this);
    this._peers.set(peer.peerId, peer);
    this.emit('added', peer);
    return peer;
  }

  /**
   * Remove the peer's information when the peer is disconnected
   * @param peerId The peer's id
   */
  async removePeer(peerId: PeerType) {
    const peer = this.toPeer(peerId);
=======
  getPeer(peerId: string) {
    return this.installed.get(peerId);
  }

  async removePeer(peerId: string) {
    const peer = this.installed.get(peerId);
>>>>>>> 8c499ab0
    if (peer) {
      if (this.installed.delete(peerId)) {
        this.emit('removed', peer);
        if (this.isConnected(peerId)) {
          this.connected.add(peerId);
          this.setPeerValue(peerId, 'connected');
        }
      }
      await peer.abort();
    }
  }

<<<<<<< HEAD
  /**
   * Get the peer's information by peerId
   * @param peerId
   * @returns The peer's information
   */
  getPeer(peerId: PeerType) {
    return this.toPeer(peerId);
  }

  /**
   * Set the node status to prohibited and remove from the map
   * @param peerId The peer to be banned
   * @param maxAge Prohibited duration
   * @returns
   */
  async ban(peerId: PeerType, maxAge = 60000) {
    this.banned.set(this.toPeerId(peerId), Date.now() + maxAge);
=======
  async ban(peerId: string, maxAge = 60000) {
    this.banned.set(peerId, Date.now() + maxAge);
>>>>>>> 8c499ab0
    await this.removePeer(peerId);
  }

<<<<<<< HEAD
  /**
   * Determine whether a peer is banned
   * @param peerId peer's information
   * @returns `true` if the peer is banned, `false` if the peer is active
   */
  isBanned(peerId: PeerType): boolean {
    const id = this.toPeerId(peerId);
    const expireTime = this.banned.get(id);
=======
  isBanned(peerId: string): boolean {
    const expireTime = this.banned.get(peerId);
>>>>>>> 8c499ab0
    if (expireTime && expireTime > Date.now()) {
      return true;
    }
    this.banned.delete(peerId);
    return false;
  }

  /**
   * Initialization function, used to configure the operation of libp2p nodes
   * and start it to receive messages from other nodes
   * @param options
   * @returns
   */
  async init(options?: NetworkManagerOptions) {
    if (this.initPromise) {
      await this.initPromise;
      return;
    }
    if (!options) {
      throw new Error('NetworkManager missing init options');
    }

    const keypair = createKeypairFromPeerId(options.peerId);
    const enr = ENR.createV4(keypair.publicKey);
    enr.tcp = options.tcpPort || defaultTcpPort;
    enr.udp = options.udpPort || defaultUdpPort;
    enr.ip = options.nat || defaultNat;
    logger.info('NetworkManager::init,', enr.encodeTxt(keypair.privateKey));

    let datastore: undefined | LevelStore;
    if (options.dbPath) {
      datastore = new LevelStore(options.dbPath, { createIfMissing: true });
      await datastore.open();
    }
    this.libp2pNode = new Libp2pNode({
      ...options,
      tcpPort: options.tcpPort || defaultTcpPort,
      udpPort: options.udpPort || defaultUdpPort,
      bootnodes: options.bootnodes || [],
      enr,
      maxConnections: this.maxConnections,
      datastore
    });
    this.protocols.forEach((protocol) => {
      this.libp2pNode.handle(protocol.protocolString, ({ connection, stream }) => {
        const peerId: string = connection.remotePeer.toB58String();
        if (this.checkInbound(peerId)) {
          this.connected.delete(peerId);
          this.install(peerId, [protocol], [stream]).then((result) => {
            if (!result) {
              stream.close();
              if (this.isConnected(peerId)) {
                this.connected.add(peerId);
              }
            }
          });
        } else {
          stream.close();
        }
      });
    });
    this.libp2pNode.on('peer:discovery', (id: PeerId) => {
      const peerId: string = id.toB58String();
      if (!this.discovered.includes(peerId)) {
        logger.info('💬 Peer discovered:', peerId);
        this.discovered.push(peerId);
        if (this.discovered.length > this.maxPeers) {
          this.discovered.shift();
        }
      }
    });
    this.libp2pNode.connectionManager.on('peer:connect', (connect) => {
      const peerId: string = connect.remotePeer.toB58String();
      if (this.libp2pNode.connectionManager.size > this.maxConnections) {
        this.setPeerValue(peerId, 'useless');
      } else {
        logger.info('💬 Peer connect:', peerId);
        this.setPeerValue(peerId, 'connected');
      }
      if (!this.dialing.has(peerId) && !this.installing.has(peerId) && !this.installed.has(peerId)) {
        this.connected.add(peerId);
      }
    });
    this.libp2pNode.connectionManager.on('peer:disconnect', (connect) => {
      const peerId: string = connect.remotePeer.toB58String();
      logger.info('🤐 Peer disconnected:', peerId);
      this.connected.delete(peerId);
      this.dialing.delete(peerId);
      const peer = this.installing.get(peerId);
      if (peer) {
        this.installing.delete(peerId);
        peer.abort();
      }
      this.removePeer(peerId);
    });
    await this.libp2pNode.start();
  }

  private checkInbound(peerId: string) {
    const now = Date.now();
    this.inboundHistory.expire(now);
    if (this.inboundHistory.contains(peerId)) {
      return false;
    }
    this.inboundHistory.add(peerId, now + inboundThrottleTime);
    return true;
  }

  private checkOutbound(peerId: string) {
    return !this.outboundHistory.contains(peerId);
  }

  private setupOutboundTimer(now: number) {
    if (!this.outboundTimer) {
      const next = this.outboundHistory.nextExpiry();
      if (next) {
        const sep = next - now;
        if (sep > 0) {
          this.outboundTimer = setTimeout(() => {
            const _now = Date.now();
            this.outboundHistory.expire(_now);
            this.outboundTimer = undefined;
            this.setupOutboundTimer(_now);
          }, sep);
        } else {
          this.outboundHistory.expire(now);
        }
      }
    }
  }

  private updateOutbound(peerId: string) {
    const now = Date.now();
    this.outboundHistory.add(peerId, now + outboundThrottleTime);
    this.setupOutboundTimer(now);
  }

  private async install(peerId: string, protocols: Protocol[], streams: any[]) {
    if (this.isBanned(peerId) || this.installing.has(peerId)) {
      return false;
    }
    let peer = this.installed.get(peerId);
    if (!peer) {
      if (this.installed.size + 1 > this.maxPeers) {
        return false;
      }
      peer = new Peer(peerId, this);
    }
    this.installing.set(peerId, peer);
    const results = await Promise.all(
      protocols.map((protocol, i) => {
        return streams[i] ? peer!.installProtocol(protocol, streams[i]) : false;
      })
    );
    if (this.installing.delete(peerId) && results.reduce((a, b) => a || b, false)) {
      logger.info('💬 Peer installed:', peerId);
      this.installed.set(peerId, peer);
      this.setPeerValue(peerId, 'installed');
      this.emit('installed', peer);
      return true;
    }
    await peer.abort();
    return false;
  }

  private async dial(peerId: string, protocols: Protocol[]) {
    if (this.isBanned(peerId) || this.dialing.has(peerId)) {
      return { success: false, streams: [] };
    }
    this.dialing.add(peerId);
    const streams: any[] = [];
    for (const protocol of protocols) {
      try {
        const { stream } = await this.libp2pNode.dialProtocol(PeerId.createFromB58String(peerId), protocol.protocolString);
        streams.push(stream);
      } catch (err) {
        logNetworkError('NetworkManager::dial', err);
        streams.push(null);
      }
    }
    if (!this.dialing.delete(peerId) || streams.reduce((b, s) => b && s === null, true)) {
      return { success: false, streams: [] };
    }
    return { success: true, streams };
  }

  private randomOne<T>(array: T[]) {
    return array[getRandomIntInclusive(0, array.length - 1)];
  }

  // private matchProtocols(protocols: string[]) {
  //   for (const protocol of this.protocols) {
  //     if (protocols.includes(protocol.protocolString)) {
  //       return true;
  //     }
  //   }
  //   return false;
  // }

  private isConnected(peerId: string) {
    return this.libp2pNode.connectionManager.get(PeerId.createFromB58String(peerId)) !== null;
  }

  private async dialLoop() {
    await this.initPromise;
    while (true) {
      try {
        if (this.installed.size < this.maxPeers && this.dialing.size < this.maxDials) {
          let peerId: string | undefined;
          if (this.connected.size > 0) {
            const filtered = Array.from(this.connected.values()).filter((peerId) => !this.isBanned(peerId) && this.checkOutbound(peerId));
            if (filtered.length > 0) {
              peerId = this.randomOne(filtered);
              this.connected.delete(peerId);
              logger.debug('NetworkManager::dialLoop, use a connected peer:', peerId);
            }
          }
          if (!peerId) {
            while (this.discovered.length > 0) {
              const id = this.discovered.shift()!;
              if (this.checkOutbound(id) && !this.dialing.has(id) && !this.installing.has(id) && !this.installed.has(id) && !this.isBanned(id)) {
                peerId = id;
                logger.debug('NetworkManager::dialLoop, use a discovered peer:', peerId);
                break;
              }
            }
          }
          if (!peerId) {
            const peers: {
              id: PeerId;
              addresses: any[];
              protocols: string[];
            }[] = Array.from(this.libp2pNode.peerStore.peers.values());
            const peerIds = peers
              .filter((peer) => {
                const id = peer.id.toB58String();
                let b = peer.addresses.length > 0;
                b &&= !this.dialing.has(id) && !this.installing.has(id) && !this.installed.has(id);
                b &&= !this.isBanned(id);
                b &&= this.checkOutbound(id);
                return b;
              })
              .map(({ id }) => id.toB58String());
            if (peerIds.length > 0) {
              peerId = this.randomOne(peerIds);
              logger.debug('NetworkManager::dialLoop, use a stored peer:', peerId);
            }
          }

          if (peerId) {
            this.updateOutbound(peerId);
            this.dial(peerId, this.protocols).then(async ({ success, streams }) => {
              if (!success || !(await this.install(peerId!, this.protocols, streams))) {
                streams.forEach((stream) => stream.close());
                if (this.isConnected(peerId!)) {
                  this.connected.add(peerId!);
                }
              }
            });
          }
        }
      } catch (err) {
        logger.error('NetworkManager::dialLoop, catch error:', err);
      }
      await new Promise((r) => setTimeout(r, this.installed.size < this.maxPeers ? dialLoopInterval1 : dialLoopInterval2));
    }
  }

  updateTimestamp(peerId: string, timestamp: number = Date.now()) {
    this.timeout.set(peerId, timestamp);
  }

  private async timeoutLoop() {
    await this.initPromise;
    while (true) {
      try {
        await new Promise((r) => setTimeout(r, timeoutLoopInterval));
        const now = Date.now();
        for (const [peerId, timestamp] of this.timeout) {
          if (now - timestamp >= timeoutLoopInterval) {
            logger.debug('NetworkManager::timeoutLoop, remove:', peerId);
            await this.removePeer(peerId);
          }
        }
      } catch (err) {
        logger.error('NetworkManager::timeoutLoop, catch error:', err);
      }
    }
  }

  /**
   * Stop all node connections and delete data
   */
  async abort() {
    await Promise.all(Array.from(this.installed.values()).map((peer) => peer.abort()));
    await Promise.all(Array.from(this.installing.values()).map((peer) => peer.abort()));
    this.connected.clear();
    this.dialing.clear();
    this.installing.clear();
    this.installed.clear();
    await this.libp2pNode.stop();
    this.removeAllListeners();
  }
}<|MERGE_RESOLUTION|>--- conflicted
+++ resolved
@@ -35,15 +35,12 @@
 
 const ignoredErrors = new RegExp(['ECONNRESET', 'EPIPE', 'ETIMEDOUT', 'ECONNREFUSED'].join('|'));
 
-<<<<<<< HEAD
 /**
  * Handle errors other than predicted errors or errors without error messages
  * @param err Pending errors
  */
-function logError(err: any) {
-=======
+
 export function logNetworkError(prefix: string, err: any) {
->>>>>>> 8c499ab0
   if (err.message && ignoredErrors.test(err.message)) {
     return;
   }
@@ -119,61 +116,19 @@
    * Return all nodes recorded
    */
   get peers() {
-<<<<<<< HEAD
-    return Array.from(this._peers.values());
-  }
-
-  /**
-   * Return `_peers` map's size
-   */
-  get size() {
-    return this._peers.size;
-  }
-
-  private toPeer(peerId: PeerType) {
-    if (typeof peerId === 'string') {
-      return this._peers.get(peerId);
-    } else if (peerId instanceof PeerId) {
-      return this._peers.get(peerId.toB58String());
-    } else {
-      return peerId;
-    }
-=======
     return Array.from(this.installed.values());
->>>>>>> 8c499ab0
   }
 
   private setPeerValue(peerId: string, value: 'installed' | 'connected' | 'useless') {
     this.libp2pNode.connectionManager.setPeerValue(peerId, value === 'installed' ? installedPeerValue : value === 'connected' ? connectedPeerValue : uselessPeerValue);
   }
 
-<<<<<<< HEAD
-  /**
-   * Add peer info into the map when a peer connected
-   * @param peerInfo The peer's information
-   * @returns The Peer object
-   */
-  private createPeer(peerInfo: PeerId) {
-    const peer = new Peer(peerInfo.toB58String(), this);
-    this._peers.set(peer.peerId, peer);
-    this.emit('added', peer);
-    return peer;
-  }
-
-  /**
-   * Remove the peer's information when the peer is disconnected
-   * @param peerId The peer's id
-   */
-  async removePeer(peerId: PeerType) {
-    const peer = this.toPeer(peerId);
-=======
   getPeer(peerId: string) {
     return this.installed.get(peerId);
   }
 
   async removePeer(peerId: string) {
     const peer = this.installed.get(peerId);
->>>>>>> 8c499ab0
     if (peer) {
       if (this.installed.delete(peerId)) {
         this.emit('removed', peer);
@@ -186,44 +141,25 @@
     }
   }
 
-<<<<<<< HEAD
-  /**
-   * Get the peer's information by peerId
-   * @param peerId
-   * @returns The peer's information
-   */
-  getPeer(peerId: PeerType) {
-    return this.toPeer(peerId);
-  }
-
   /**
    * Set the node status to prohibited and remove from the map
    * @param peerId The peer to be banned
    * @param maxAge Prohibited duration
    * @returns
    */
-  async ban(peerId: PeerType, maxAge = 60000) {
-    this.banned.set(this.toPeerId(peerId), Date.now() + maxAge);
-=======
   async ban(peerId: string, maxAge = 60000) {
     this.banned.set(peerId, Date.now() + maxAge);
->>>>>>> 8c499ab0
     await this.removePeer(peerId);
   }
 
-<<<<<<< HEAD
   /**
    * Determine whether a peer is banned
    * @param peerId peer's information
    * @returns `true` if the peer is banned, `false` if the peer is active
    */
-  isBanned(peerId: PeerType): boolean {
-    const id = this.toPeerId(peerId);
-    const expireTime = this.banned.get(id);
-=======
+
   isBanned(peerId: string): boolean {
     const expireTime = this.banned.get(peerId);
->>>>>>> 8c499ab0
     if (expireTime && expireTime > Date.now()) {
       return true;
     }
