import pipe from 'it-pipe';
import { Channel, logger } from '@gxchain2/utils';
import { NetworkManager } from './index';
import { Protocol, ProtocolHandler } from './types';

/**
 * MsgQueue has the protocol processing method and maintain a message transmission queue
 */
export class MsgQueue {
  readonly handler: ProtocolHandler;
  private readonly peer: Peer;
  private readonly queue: Channel;
  private aborted: boolean = false;
  private stream?: any;
  private streamPromise?: Promise<void>;

  constructor(peer: Peer, handler: ProtocolHandler) {
    this.peer = peer;
    this.handler = handler;
    this.queue = new Channel({
      drop: async (data: any) => {
        if (!this.aborted) {
          this.aborted = true;
          logger.warn('MsgQueue::drop, Peer:', this.peer.peerId, 'message queue too large, droped:', data);
          await this.peer.close();
        }
      },
      max: 50
    });
  }

  /**
   * Push the coding results of methods and data into the queue
   * @param method The method's name
   * @param data The data
   */
  send(method: string | number, data: any) {
    if (this.aborted) {
      throw new Error('MsgQueue already aborted');
    }
    data = this.handler.encode(method, data);
    this.queue.push(data);
  }

  /**
   * Iterator function, used to get the message data in the queue
   * @returns Empty array if no data left
   */
  private async *generator() {
    const gen = this.queue.generator();
    while (true) {
      const { value } = await gen.next();
      if (value !== undefined) {
        yield value;
      } else {
        return [];
      }
    }
  }

  /**
   * Pipe transmission of stream information, then handle the data
   * @param stream Information transmission structure
   */
  pipeStream(stream: any) {
    if (this.aborted) {
      throw new Error('MsgQueue already aborted');
    }
    if (this.stream || this.streamPromise) {
      throw new Error('MsgQueue already piped');
    }
    this.stream = stream;
    this.streamPromise = (async () => {
      try {
        const sinkPromise = pipe(this.generator(), stream.sink);
        const sourcePromise = pipe(stream.source, async (source) => {
          for await (const data of source as AsyncGenerator<{ _bufs: Buffer[] }, any, any>) {
            try {
              if (this.aborted) {
                break;
              }
              const buf = data._bufs.reduce((buf1, buf2) => Buffer.concat([buf1, buf2]));
              await this.handler.handle(buf);
              this.peer.updateTimestamp();
            } catch (err) {
              logger.error('MsgQueue::pipeStream, handle message error:', err);
              await this.peer.close();
            }
          }
        });
        await Promise.all([sinkPromise, sourcePromise]);
      } catch (err) {
        logger.error('MsgQueue::pipeStream, pipe error:', err);
      }
    })();
  }

  async abort() {
    this.aborted = true;
    this.queue.abort();
    if (this.stream) {
      this.stream.close();
      this.stream = undefined;
    }
    if (this.streamPromise) {
      await this.streamPromise;
      this.streamPromise = undefined;
    }
    this.handler.abort();
  }
}

/**
 * Peer is a class manage communications
 */
export class Peer {
  readonly peerId: string;
  private readonly networkMngr: NetworkManager;
  private readonly queueMap = new Map<string, MsgQueue>();

  constructor(peerId: string, networkMngr: NetworkManager) {
    this.peerId = peerId;
    this.networkMngr = networkMngr;
  }

<<<<<<< HEAD
  /**
   * Create a MsgQueue object, and push it into the queueMap
   * @param protocol Protocol information
   * @returns The object of MsgQueue and ProtocolHandler
   */
  private makeMsgQueue(protocol: Protocol) {
=======
  private async makeMsgQueue(protocol: Protocol) {
    const oldQueue = this.queueMap.get(protocol.name);
    if (oldQueue) {
      await oldQueue.abort();
    }
>>>>>>> 8c499ab0
    const handler = protocol.makeHandler(this);
    const queue = new MsgQueue(this, handler);
    this.queueMap.set(protocol.name, queue);
    return { queue, handler };
  }

  /**
   * Get the MsgQueue from the queue map
   * @param name The protocol's name
   * @returns The MsgQueue object
   */
  getMsgQueue(name: string) {
    const queue = this.queueMap.get(name);
    if (!queue) {
      throw new Error(`Peer unkonw name: ${name}`);
    }
    return queue;
  }

  /**
   * Close node communication and remove the peer
   */
  async close() {
    await this.networkMngr.removePeer(this.peerId);
  }

  async abort() {
    await Promise.all(Array.from(this.queueMap.values()).map((queue) => queue.abort()));
    this.queueMap.clear();
  }

  /**
   * Query whether a certain protocol is supported
   * @param name The protocol's name
   * @returns `true` if supported, `false` not
   */
  isSupport(name: string): boolean {
    return this.queueMap.has(name);
  }

<<<<<<< HEAD
  /**
   * Receive protocol and stream information, install protocol, determine
   * and return whether the handshake is successful
   * @param protocol Protocol information
   * @param stream Information transmission structure
   * @returns `true` if the protocol is installed successfully, `false`
   * if not
   */
  async installProtocol(protocol: Protocol, stream?: any) {
    const { queue, handler } = this.makeMsgQueue(protocol);
=======
  async installProtocol(protocol: Protocol, stream: any) {
    const { queue, handler } = await this.makeMsgQueue(protocol);
>>>>>>> 8c499ab0
    queue.pipeStream(stream);
    try {
      if (!(await handler.handshake())) {
        throw new Error(`protocol ${protocol.name}, handshake failed`);
      }
      return true;
    } catch (err) {
      await queue.abort();
      this.queueMap.delete(protocol.name);
      logger.error('Peer::installProtocol, catch error:', err);
      return false;
    }
  }

  updateTimestamp(timestamp: number = Date.now()) {
    this.networkMngr.updateTimestamp(this.peerId, timestamp);
  }
}<|MERGE_RESOLUTION|>--- conflicted
+++ resolved
@@ -123,20 +123,16 @@
     this.networkMngr = networkMngr;
   }
 
-<<<<<<< HEAD
   /**
    * Create a MsgQueue object, and push it into the queueMap
    * @param protocol Protocol information
    * @returns The object of MsgQueue and ProtocolHandler
    */
-  private makeMsgQueue(protocol: Protocol) {
-=======
   private async makeMsgQueue(protocol: Protocol) {
     const oldQueue = this.queueMap.get(protocol.name);
     if (oldQueue) {
       await oldQueue.abort();
     }
->>>>>>> 8c499ab0
     const handler = protocol.makeHandler(this);
     const queue = new MsgQueue(this, handler);
     this.queueMap.set(protocol.name, queue);
@@ -177,7 +173,6 @@
     return this.queueMap.has(name);
   }
 
-<<<<<<< HEAD
   /**
    * Receive protocol and stream information, install protocol, determine
    * and return whether the handshake is successful
@@ -186,12 +181,8 @@
    * @returns `true` if the protocol is installed successfully, `false`
    * if not
    */
-  async installProtocol(protocol: Protocol, stream?: any) {
-    const { queue, handler } = this.makeMsgQueue(protocol);
-=======
   async installProtocol(protocol: Protocol, stream: any) {
     const { queue, handler } = await this.makeMsgQueue(protocol);
->>>>>>> 8c499ab0
     queue.pipeStream(stream);
     try {
       if (!(await handler.handshake())) {
