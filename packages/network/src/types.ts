import type EventEmitter from 'events';
import type PeerId from 'peer-id';
import type Multiaddr from 'multiaddr';
import type { ENR, IKeypair } from '@gxchain2/discv5';
import type { Message } from '@gxchain2/discv5/lib/message';
import type { Peer, ProtocolStream } from './peer';

export interface Protocol {
  /**
   * Get a unique string representing this protocol
   */
  get protocolString(): string;

  /**
   * Generate handler instance for this protocol
   * @param peer - Peer instance
   * @param stream - Stream instance
   */
  makeHandler(peer: Peer, stream: ProtocolStream): Promise<ProtocolHandler | null>;
}

export interface ProtocolHandler {
  /**
   * Handshake with the remote peer
   */
  handshake(): boolean | Promise<boolean>;

  /**
   * Handle messages from remote nodes
   * @param data - Message data
   */
  handle(data: Buffer): void | Promise<void>;

  /**
   * Abort handler
   */
  abort(): void;
}

export type Connection = {
  // remote peer id
  remotePeer: PeerId;

  /**
   * Close connection
   */
  close(): Promise<void>;

  /**
   * Create new streams for protocols
   * @param protocols - Protocols
   */
  newStream(protocols: string | string[]): Promise<{ stream: Stream }>;

  /**
   * Get all streams
   */
  _getStreams(): Stream[];
};

export type Stream = {
  /**
   * Close stream
   */
  close(): void;

  /**
   * Accept an async generator to send data to remote peer
   * @param source - Source stream
   */
  sink(source: AsyncGenerator<Buffer>): Promise<void>;

  /**
   * Return an async generator to receive data from remote peer
   */
  source(): AsyncGenerator<{ _bufs: Buffer[] }>;
};

export interface ILibp2p extends EventEmitter {
  on(event: 'discovery', listener: (peerId: PeerId) => void): this;
  on(event: 'connect', listener: (connection: Connection) => void): this;
  on(event: 'disconnect', listener: (connection: Connection) => void): this;

  off(event: 'discovery', listener: (peerId: PeerId) => void): this;
  off(event: 'connect', listener: (connection: Connection) => void): this;
  off(event: 'disconnect', listener: (connection: Connection) => void): this;

  // get local peer id
  get peerId(): PeerId;

  // get all peerIds in address book
  get peers(): string[];

  // get max connection size
  get maxConnections(): number;

  // get current connection size
  get connectionSize(): number;

  /**
   * Register protocols to libp2p
   * @param protocols - Protocols
   * @param callback - A callback that will be called when the protocol is received
   */
  handle(protocols: string | string[], callback: (input: { connection: Connection; stream: Stream }) => void): void;

  /**
   * Unregister protocols
   * @param protocols - Protocols
   */
  unhandle(protocols: string | string[]): void;

  /**
   * Add addresses to address book
   * @param peerId - Peer id
   * @param addresses - Multi addresses
   */
  addAddress(peerId: PeerId, addresses: Multiaddr[]): void;

  /**
   * Load addresses from address book
   * @param peerId - Peer id
   */
  getAddress(peerId: PeerId): Multiaddr[] | undefined;

  /**
   * Remove addresses from address book
   * @param peerId - Peer id
   */
  removeAddress(peerId: PeerId): boolean;

  /**
   * Dial remote peer
   * @param peer - Remote peer id or address
   */
  dial(peer: PeerId | Multiaddr | string): Promise<Connection>;

  /**
   * Disconnect all connections with remote peer
   * @param peerId - Remote peer id or address
   */
  hangUp(peerId: PeerId | string): Promise<void>;

  /**
   * Set peer value
   * @param peerId - Peer id
   * @param value - Peer value
   */
  setPeerValue(peerId: PeerId | string, value: number): void;

  /**
   * Set announcement address,
   * this address will be exchanged after the node handshake is successful
   * @param addresses - Multi addresses
   */
  setAnnounce(addresses: Multiaddr[]): void;

  /**
   * Get all connections under a peer
   * @param peerId - Peer id
   */
  getConnections(peerId: string): Connection[] | undefined;

  /**
   * Start libp2p
   */
  start(): Promise<void>;

  /**
   * Stop libp2p
   */
  stop(): Promise<void>;
}

export interface IDiscv5 extends EventEmitter {
  on(event: 'message', listener: (srcId: string, src: Multiaddr, message: Message) => void): this;
  on(event: 'multiaddrUpdated', listener: () => void): this;

  off(event: 'message', listener: (srcId: string, src: Multiaddr, message: Message) => void): this;
  off(event: 'multiaddrUpdated', listener: () => void): this;

  // Get local enr address
  get localEnr(): ENR;

<<<<<<< HEAD
  // Get local  keyPair
=======
  // Get local key pair
>>>>>>> 68b61a35
  get keyPair(): IKeypair;

  /**
   * Add enr to kbucket
   * @param enr - ENR object
   */
  addEnr(enr: string | ENR): void;

  /**
   * Find enr object by node id
   * @param nodeId - Node id
   */
  findEnr(nodeId: string): ENR | undefined;

  /**
   * Start discv5
   */
  start(): void;

  /**
   * Stop discv5
   */
  stop(): void;
}<|MERGE_RESOLUTION|>--- conflicted
+++ resolved
@@ -182,11 +182,7 @@
   // Get local enr address
   get localEnr(): ENR;
 
-<<<<<<< HEAD
-  // Get local  keyPair
-=======
   // Get local key pair
->>>>>>> 68b61a35
   get keyPair(): IKeypair;
 
   /**
