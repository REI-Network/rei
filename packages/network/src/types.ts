--- conflicted
+++ resolved
@@ -6,11 +6,6 @@
 import type { Peer, ProtocolStream } from './peer';
 
 export interface Protocol {
-<<<<<<< HEAD
-  protocolString: string;
-  beforeMakeHandler(peer: Peer): boolean | Promise<boolean>;
-  makeHandler(peer: Peer): ProtocolHandler;
-=======
   /**
    * Get a unique string representing this protocol
    */
@@ -22,7 +17,6 @@
    * @param stream - Stream instance
    */
   makeHandler(peer: Peer, stream: ProtocolStream): Promise<ProtocolHandler | null>;
->>>>>>> 68b61a35
 }
 
 export interface ProtocolHandler {
