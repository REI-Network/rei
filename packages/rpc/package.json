{
<<<<<<< HEAD
  "name": "@rei-network/rpc",
  "version": "1.0.0",
  "main": "dist/index.js",
  "types": "dist/index.d.ts",
  "license": "GPL-3.0-or-later",
  "scripts": {
    "build": "tsc --build tsconfig.json",
    "test": "echo @rei-network/rpc has no test cases"
  },
  "devDependencies": {
    "typescript": "^4.1.2",
    "chai": "^4.3.4",
    "mocha": "^9.0.2"
  },
  "dependencies": {
    "@ethersproject/abi": "^5.4.0",
    "@rei-network/vm": "^1.0.0",
    "@rei-network/structure": "^0.1.1",
    "@rei-network/utils": "^0.1.1",
    "body-parser": "^1.19.0",
    "express": "^4.17.1",
    "express-ws": "^4.0.0",
    "uuid": "^8.3.2"
  }
=======
    "name": "@rei-network/rpc",
    "version": "1.0.1",
    "main": "dist/index.js",
    "types": "dist/index.d.ts",
    "license": "GPL-3.0-or-later",
    "scripts": {
        "build": "tsc --build tsconfig.json",
        "test": "echo @rei-network/rpc has no test cases"
    },
    "devDependencies": {
        "typescript": "^4.1.2",
        "chai": "^4.3.4",
        "mocha": "^9.0.2"
    },
    "dependencies": {
        "@ethersproject/abi": "^5.4.0",
        "@rei-network/vm": "^1.0.1",
        "@rei-network/structure": "^0.1.1",
        "@rei-network/utils": "^0.1.1",
        "body-parser": "^1.19.0",
        "express": "^4.17.1",
        "express-ws": "^4.0.0",
        "uuid": "^8.3.2"
    }
>>>>>>> 68b61a35
}<|MERGE_RESOLUTION|>--- conflicted
+++ resolved
@@ -1,32 +1,6 @@
 {
-<<<<<<< HEAD
-  "name": "@rei-network/rpc",
-  "version": "1.0.0",
-  "main": "dist/index.js",
-  "types": "dist/index.d.ts",
-  "license": "GPL-3.0-or-later",
-  "scripts": {
-    "build": "tsc --build tsconfig.json",
-    "test": "echo @rei-network/rpc has no test cases"
-  },
-  "devDependencies": {
-    "typescript": "^4.1.2",
-    "chai": "^4.3.4",
-    "mocha": "^9.0.2"
-  },
-  "dependencies": {
-    "@ethersproject/abi": "^5.4.0",
-    "@rei-network/vm": "^1.0.0",
-    "@rei-network/structure": "^0.1.1",
-    "@rei-network/utils": "^0.1.1",
-    "body-parser": "^1.19.0",
-    "express": "^4.17.1",
-    "express-ws": "^4.0.0",
-    "uuid": "^8.3.2"
-  }
-=======
     "name": "@rei-network/rpc",
-    "version": "1.0.1",
+    "version": "1.0.0",
     "main": "dist/index.js",
     "types": "dist/index.d.ts",
     "license": "GPL-3.0-or-later",
@@ -41,7 +15,7 @@
     },
     "dependencies": {
         "@ethersproject/abi": "^5.4.0",
-        "@rei-network/vm": "^1.0.1",
+        "@rei-network/vm": "^1.0.0",
         "@rei-network/structure": "^0.1.1",
         "@rei-network/utils": "^0.1.1",
         "body-parser": "^1.19.0",
@@ -49,5 +23,4 @@
         "express-ws": "^4.0.0",
         "uuid": "^8.3.2"
     }
->>>>>>> 68b61a35
 }