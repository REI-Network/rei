{
    "name": "@rei-network/rpc",
    "version": "0.0.7",
    "main": "dist/index.js",
    "types": "dist/index.d.ts",
    "license": "GPL-3.0-or-later",
    "scripts": {
        "build": "tsc --build tsconfig.json",
        "test": "echo @rei-network/rpc has no test cases"
    },
    "devDependencies": {
        "typescript": "^4.1.2",
        "chai": "^4.3.4",
        "mocha": "^9.0.2"
    },
    "dependencies": {
<<<<<<< HEAD
        "@rei-network/vm": "^5.5.14",
=======
        "@ethersproject/abi": "^5.4.0",
        "@gxchain2-ethereumjs/vm": "^5.5.14",
>>>>>>> 5f767a50
        "@rei-network/structure": "^0.0.2",
        "@rei-network/utils": "^0.0.3",
        "body-parser": "^1.19.0",
        "express": "^4.17.1",
        "express-ws": "^4.0.0",
        "uuid": "^8.3.2"
    }
}<|MERGE_RESOLUTION|>--- conflicted
+++ resolved
@@ -14,12 +14,8 @@
         "mocha": "^9.0.2"
     },
     "dependencies": {
-<<<<<<< HEAD
+        "@ethersproject/abi": "^5.4.0",
         "@rei-network/vm": "^5.5.14",
-=======
-        "@ethersproject/abi": "^5.4.0",
-        "@gxchain2-ethereumjs/vm": "^5.5.14",
->>>>>>> 5f767a50
         "@rei-network/structure": "^0.0.2",
         "@rei-network/utils": "^0.0.3",
         "body-parser": "^1.19.0",
