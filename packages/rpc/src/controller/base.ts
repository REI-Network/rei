<<<<<<< HEAD
import { Address, BN } from 'ethereumjs-util';
import { Block } from '@rei-network/structure';
=======
import { Address, BN, bufferToHex } from 'ethereumjs-util';
import { AbiCoder } from '@ethersproject/abi';
import { ERROR } from '@gxchain2-ethereumjs/vm/dist/exceptions';
import { Block, WrappedBlock } from '@rei-network/structure';
>>>>>>> 5f767a50
import { hexStringToBuffer, hexStringToBN } from '@rei-network/utils';
import { StateManager } from '../types';
import { RpcServer } from '../index';
import errors from '../errorcodes';
import * as helper from '../helper';

const coder = new AbiCoder();

// keccak256("Error(string)").slice(0, 4)
const revertErrorSelector = Buffer.from('08c379a0', 'hex');

export type CallData = {
  from?: string;
  to?: string;
  gas?: string;
  gasPrice?: string;
  value?: string;
  data?: string;
  nonce?: string;
};

export class RevertError {
  readonly code = errors.REVERT_ERROR.code;
  readonly rpcMessage: string;
  readonly data?: string;

  constructor(returnValue: Buffer | string) {
    if (typeof returnValue === 'string') {
      this.rpcMessage = returnValue;
    } else {
      this.rpcMessage = 'execution reverted: ' + coder.decode(['string'], returnValue.slice(4))[0];
      this.data = bufferToHex(returnValue);
    }
  }
}

export class OutOfGasError {
  readonly code = errors.SERVER_ERROR.code;
  readonly gas: BN;

  constructor(gas: BN) {
    this.gas = gas.clone();
  }

  get rpcMessage() {
    return `gas required exceeds allowance (${this.gas.toString()})`;
  }
}

export class Controller {
  protected readonly server: RpcServer;

  constructor(server: RpcServer) {
    this.server = server;
  }

  get backend() {
    return this.server.backend;
  }

  get filterSystem() {
    return this.server.filterSystem;
  }

  get oracle() {
    return this.server.oracle;
  }

  protected async getBlockNumberByTag(tag: any): Promise<BN> {
    if (tag === 'earliest') {
      return new BN(0);
    } else if (tag === 'latest' || tag === undefined) {
      return this.backend.getLatestBlock().header.number.clone();
    } else if (tag === 'pending') {
      return this.backend.getLatestBlock().header.number.addn(1);
    } else if (tag.startsWith('0x')) {
      return hexStringToBN(tag);
    } else {
      helper.throwRpcErr('Invalid tag value');
      // for types.
      return new BN(0);
    }
  }

  protected async getBlockByTag(tag: any): Promise<Block> {
    let block!: Block;
    if (typeof tag === 'string') {
      if (tag === 'earliest') {
        block = await this.backend.db.getBlock(0);
      } else if (tag === 'latest') {
        block = this.backend.getLatestBlock();
      } else if (tag === 'pending') {
        block = this.backend.getPendingBlock();
      } else if (tag.startsWith('0x')) {
        block = await this.backend.db.getBlock(hexStringToBN(tag));
      } else {
        helper.throwRpcErr('Invalid tag value');
      }
    } else if (typeof tag === 'object') {
      if ('blockNumber' in tag) {
        block = await this.backend.db.getBlock(hexStringToBN(tag.blockNumber));
      } else if ('blockHash' in tag) {
        block = await this.backend.db.getBlock(hexStringToBuffer(tag.blockHash));
      } else {
        helper.throwRpcErr('Invalid tag value');
      }
    } else if (tag === undefined) {
      block = this.backend.getLatestBlock();
    } else {
      helper.throwRpcErr('Invalid tag value');
    }
    return block;
  }

  protected async getStateManagerByTag(tag: any): Promise<StateManager> {
    if (tag === 'pending') {
      return this.backend.getPendingStateManager();
    } else {
      const block = await this.getBlockByTag(tag);
      return this.backend.getStateManager(block.header.stateRoot, block.header.number);
    }
  }

  protected async runCall(data: CallData, tag: any) {
    const block = tag instanceof Block ? tag : await this.getBlockByTag(tag);
    const gas = data.gas ? hexStringToBN(data.gas) : new BN(0xffffff);
    const vm = await this.backend.getVM(block.header.stateRoot, block.header.number);
    await vm.stateManager.checkpoint();
    try {
      const result = await vm.runCall({
        block: block as any,
        gasPrice: data.gasPrice ? hexStringToBN(data.gasPrice) : undefined,
        origin: data.from ? Address.fromString(data.from) : Address.zero(),
        caller: data.from ? Address.fromString(data.from) : Address.zero(),
        gasLimit: data.gas ? hexStringToBN(data.gas) : undefined,
        to: data.to ? Address.fromString(data.to) : undefined,
        value: data.value ? hexStringToBN(data.value) : undefined,
        data: data.data ? hexStringToBuffer(data.data) : undefined
      });

      // handling specific types of errors
      const error = result.execResult.exceptionError;
      if (error) {
        if (error.error === ERROR.OUT_OF_GAS) {
          throw new OutOfGasError(gas);
        } else if (error.error === ERROR.REVERT) {
          const returnValue = result.execResult.returnValue;
          if (returnValue.length > 4 && returnValue.slice(0, 4).equals(revertErrorSelector)) {
            throw new RevertError(returnValue);
          } else {
            throw new RevertError('unknown error');
          }
        } else {
          throw error;
        }
      }

      await vm.stateManager.revert();
      return result;
    } catch (err) {
      await vm.stateManager.revert();
      throw err;
    }
  }
}<|MERGE_RESOLUTION|>--- conflicted
+++ resolved
@@ -1,16 +1,11 @@
-<<<<<<< HEAD
-import { Address, BN } from 'ethereumjs-util';
-import { Block } from '@rei-network/structure';
-=======
 import { Address, BN, bufferToHex } from 'ethereumjs-util';
 import { AbiCoder } from '@ethersproject/abi';
-import { ERROR } from '@gxchain2-ethereumjs/vm/dist/exceptions';
-import { Block, WrappedBlock } from '@rei-network/structure';
->>>>>>> 5f767a50
+import { Block } from '@rei-network/structure';
 import { hexStringToBuffer, hexStringToBN } from '@rei-network/utils';
+import { ERROR } from '@rei-network/vm/dist/exceptions';
 import { StateManager } from '../types';
 import { RpcServer } from '../index';
-import errors from '../errorcodes';
+import errors from '../errorCodes';
 import * as helper from '../helper';
 
 const coder = new AbiCoder();
