{
    "name": "@rei-network/wallet",
<<<<<<< HEAD
    "version": "0.0.4",
=======
    "version": "0.1.1",
>>>>>>> 12ae18dd
    "main": "dist/index.js",
    "types": "dist/index.d.ts",
    "license": "GPL-3.0-or-later",
    "scripts": {
        "build": "tsc --build tsconfig.json",
        "test": "mocha -r ts-node/register 'test/**/*.test.ts' --timeout 60000"
    },
    "devDependencies": {
        "typescript": "^4.1.2",
        "chai": "^4.3.4",
        "mocha": "^9.0.2"
    },
    "dependencies": {
<<<<<<< HEAD
        "@rei-network/utils": "^0.0.4",
=======
        "@rei-network/utils": "^0.1.1",
>>>>>>> 12ae18dd
        "ethereumjs-wallet": "^1.0.1"
    }
}<|MERGE_RESOLUTION|>--- conflicted
+++ resolved
@@ -1,10 +1,6 @@
 {
     "name": "@rei-network/wallet",
-<<<<<<< HEAD
-    "version": "0.0.4",
-=======
     "version": "0.1.1",
->>>>>>> 12ae18dd
     "main": "dist/index.js",
     "types": "dist/index.d.ts",
     "license": "GPL-3.0-or-later",
@@ -18,11 +14,7 @@
         "mocha": "^9.0.2"
     },
     "dependencies": {
-<<<<<<< HEAD
-        "@rei-network/utils": "^0.0.4",
-=======
         "@rei-network/utils": "^0.1.1",
->>>>>>> 12ae18dd
         "ethereumjs-wallet": "^1.0.1"
     }
 }